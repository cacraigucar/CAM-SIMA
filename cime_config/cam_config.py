"""
Location of CAM's "config" python data structure, which
is used to pass any needed data between the relevant CAM
"cime_config" scripts, and which stores all meta-data and
descriptions associated with the CAM configuration of a
CIME case.
"""

#----------------------------------------
# Import generic python libraries/modules
#----------------------------------------

import re
import sys
import argparse
import os.path

#-----------------------------------
# Import CAM-specific python modules
#-----------------------------------

# Import build cache object:
from cam_build_cache import BuildCacheCAM # Re-build consistency cache

# Import fortran auto-generation routines:
from cam_autogen import generate_registry, generate_physics_suites
from cam_autogen import generate_init_routines


# Determine regular rexpression type  (for later usage in Config_string)
REGEX_TYPE = type(re.compile(r" "))

###############################################################################
# Error-handling classes
###############################################################################

class CamConfigValError(ValueError):
    """Class used to handle CAM config value errors
    (e.g., log user errors without backtrace)"""
    # pylint: disable=useless-super-delegation
    def __init__(self, message):
        super(CamConfigValError, self).__init__(message)
    # pylint: enable=useless-super-delegation

###############################################################################

class CamConfigTypeError(TypeError):
    """Class used to handle CAM config type errors
    (e.g., log user errors without  backtrace)"""
    # pylint: disable=useless-super-delegation
    def __init_(self, message):
        super(CamConfigTypeError, self).__init__(message)
    # pylint: enable=useless-super-delegation

###############################################################################
# CAM configure option classes
###############################################################################

class ConfigGen:

    """
    Generic configuration class used to
    store CAM configuration names and
    descriptions.

    Inputs to initalize class are:
    name -> Name of new CAM configure option
    desc -> Text description of CAM configure option
    is_nml_attr (optional) -> Logical that determines if this option
                              is also a namelist attribute (defaut is False)

    Doctests:

    1. Check that ConfigGen works properly:

    >>> ConfigGen("test", "test object description").name
    'test'

    >>> ConfigGen("test", "test object description").desc
    '# test object description'

    >>> print(ConfigGen("test", ["test", "object", "description"]).desc)
    # test
    #    object
    #    description

    >>> ConfigGen("test", "test object description", is_nml_attr=True).is_nml_attr
    True

    2.  Check that non-optional inputs must be strings:

    >>> ConfigGen(5, "test_object_description").name #doctest: +IGNORE_EXCEPTION_DETAIL
    Traceback (most recent call last):
    CamConfigTypeError: ERROR:  Configuration variable name '5' must be a string, not <type 'int'>

    >>> ConfigGen("test", (5,)).desc #doctest: +IGNORE_EXCEPTION_DETAIL
    Traceback (most recent call last):
    CamConfigTypeError: ERROR:

    >>> ConfigGen("test", ["test", ("object", "description")]).desc #doctest: +IGNORE_EXCEPTION_DETAIL
    Traceback (most recent call last):
    CamConfigTypeError: ERROR:  Configuration variable, 'test', must have a string-type description, or a list of string-type descriptions, not [<class 'str'>, <class 'tuple'>]

    """

    def __init__(self, name, desc, is_nml_attr=False):

        # Check that "name" is a string
        if not isinstance(name, str):
            emsg = "ERROR:  Configuration variable name '{}' must be a string, not {}"
            raise CamConfigTypeError(emsg.format(name, type(name)))
        # end if

        # Check that "desc" is a string or a list of strings
        desc_ok = isinstance(desc, str)
        if (not desc_ok) and isinstance(desc, list):
            desc_ok = all(isinstance(x, str) for x in desc)
        # end if
        if not desc_ok:
            emsg = ("ERROR:  Configuration variable, '{}', "
                    "must have a string-type description, or a list of "
                    "string-type descriptions, not {}")
            if isinstance(desc, str):
                derr = type(desc)
            elif isinstance(desc, list):
                derr = [type(x) for x in desc]
            else:
                derr = "{} ({})".format(type(desc), desc)
            # end if
            raise CamConfigTypeError(emsg.format(name, derr))
        # end if

        # Add name, description, and namelist attribute logical to object
        self.__name = name
        if isinstance(desc, str):
            self.__desc = "# {}".format(desc)
        elif isinstance(desc, list):
            self.__desc = "# " + "\n#    ".join(desc)
        # end if
        self.__is_nml_attr = is_nml_attr

    #++++++++++++++++++++++++

    # Create properties needed to return name and description properties
    @property
    def name(self):
        """Return the name of this config object"""
        return self.__name

    @property
    def desc(self):
        """Return the description of this config object"""
        return self.__desc

    @property
    def is_nml_attr(self):
        """Return the namelist attribute logical of this config object"""
        return self.__is_nml_attr

###############################################################################

class ConfigInteger(ConfigGen):

    """
    Configuration class used to store
    integer-based CAM configuration
    options.

    Inputs to initalize class are:
    name                   -> Name of new CAM configure option
    desc                   -> Text description of CAM configure option
    val                    -> Integer value for CAM configure option
    valid_vals (optional)  -> Range or list of valid CAM configure option values (default is None)
    is_nml_attr (optional) -> Logical that determines if option is also a namelist attribute (defaut is False)

    Doctests:

    1. Check that ConfigInteger works properly:

    With no valid values:
    >>> ConfigInteger("test", "test object description", 5).value
    5

    With valid values tuple:
    >>> ConfigInteger("test", "test object description", 5, (1, 10)).valid_vals
    (1, 10)

    With valid values list:
    >>> ConfigInteger("test", "test object description", 5, [4, 5, 6]).valid_vals
    [4, 5, 6]

    With namelist attribute set to "True":
    >>> ConfigInteger("test", "test object description", 5, [4, 5, 6], is_nml_attr=True).is_nml_attr
    True

    2.  Check that valid_vals must be None, a tuple, or a list:

    >>> ConfigInteger("test", "test object description", 5, "valid_vals").valid_vals #doctest: +IGNORE_EXCEPTION_DETAIL
    Traceback (most recent call last):
    CamConfigTypeError: ERROR:  The valid values for variable, 'test', must either be None, a list, or a tuple, not <type 'str'>

    3.  Check that elements in list/tuple must be type None or integer:

    >>> ConfigInteger("test", "Test object description", 5, (1, 5.0)).valid_vals #doctest: +IGNORE_EXCEPTION_DETAIL
    Traceback (most recent call last):
    CamConfigTypeError: ERROR:  Valid value for variable, 'test', must be either None or an integer.  Currently it is <type 'float'>

    4.  Evaluate if the "check_value" method works properly:

    With tuple length < 2:
    >>> ConfigInteger("test", "Test object description", 5, (1,)).valid_vals #doctest: +IGNORE_EXCEPTION_DETAIL
    Traceback (most recent call last):
    CamConfigValError: Error:  Valid values tuple for variable, 'test', must have two elements, not '1' elements

    With tuple length > 2:
    >>> ConfigInteger("test", "Test object description", 5, (1, 2, 10)).valid_vals #doctest: +IGNORE_EXCEPTION_DETAIL
    Traceback (most recent call last):
    CamConfigValError: Error:  Valid values tuple for variable, 'test', must have two elements, not '3' elements

    With tuple full of Nones:
    >>> ConfigInteger("test", "Test object description", 5, (None, None)).valid_vals #doctest: +IGNORE_EXCEPTION_DETAIL
    Traceback (most recent call last):
    CamConfigValError: Error:  Valid values tuple for variable, 'test', must contain at least one integer

    With given value less than valid minimum:
    >>> ConfigInteger("test", "Test object description", 5, (6, None)).value #doctest: +IGNORE_EXCEPTION_DETAIL
    Traceback (most recent call last):
    CamConfigValError: Error:  Value, '5', provided for variable, 'test', is less than minimum valid value, '6'

    With given value more than valid maximum:
    >>> ConfigInteger("test", "Test object description", 5, (None, 4)).value #doctest: +IGNORE_EXCEPTION_DETAIL
    Traceback (most recent call last):
    CamConfigValError: Error:  Value, '5', provided for variable, 'test', is greater than max valid value, '4'

    With given value outside valid range:
    >>> ConfigInteger("test", "Test object description", 5, (1, 4)).value #doctest: +IGNORE_EXCEPTION_DETAIL
    Traceback (most recent call last):
    CamConfigValError: Error:  Value, '5', provided for variable, 'test', is outside valid value range, '(1, 4)'

    With given value not present in valid value list:
    >>> ConfigInteger("test,", "Test object description", 5, [3, 4, 6]).value #doctest: +IGNORE_EXCEPTION_DETAIL
    Traceback (most recent call last):
    CamConfigValError: ERROR:  Value, '5', provided for variable, 'test', does not match any of the valid values: '[3, 4, 6]'
    """

    def __init__(self, name, desc, val, valid_vals=None, is_nml_attr=False):

        # Add generic attributes
        ConfigGen.__init__(self, name, desc, is_nml_attr=is_nml_attr)

        # Check that "valid_vals" is either "None", a list, or a tuple
        if valid_vals is not None:
            if not isinstance(valid_vals, (list, tuple)):
                emsg = ("ERROR:  The valid values for variable, '{}', "
                        "must either be None, a list, or a tuple, not {}")
                raise CamConfigTypeError(emsg.format(name, type(valid_vals)))

            # If list or tuple, check that all entries are either
            #   "None" or integers
            for valid_val in valid_vals:
                if valid_val is not None and not isinstance(valid_val, int):
                    emsg = ("ERROR:  Valid value for variable, '{}', must be "
                            "either None or an integer.  Currently it is {}")
                    raise CamConfigTypeError(emsg.format(name,
                                                         type(valid_val)))

        # If ok, then add valid_vals to object
        self.__valid_vals = valid_vals

        # Next, check that provided value is "valid" based on the
        #    valid values list or tuple
        self.__check_value(val)

        # If everything is ok, then add provided value to object
        self.__value = val

    #++++++++++++++++++++++++

    # Create properties needed to return given value and valid values
    @property
    def value(self):
        """Return the value of this config object"""
        return self.__value

    @property
    def valid_vals(self):
        """Return the valid values of this config object"""
        return self.__valid_vals

    #++++++++++++++++++++++++

    def __check_value(self, val):

        """
        Checks input/given value to make sure
        it is valid according to the
        object's valid values list or tuple.

        If a tuple, then assume the two
        valid values in the tuple represent a range,
        and check that the given value is
        in-between that range.

        If a list, then assume the given value
        must match at least one of the valid values
        included in that list.
        """

        # Extract valid values (valid_vals) from object
        valid_vals = self.valid_vals

        # Only check the given value if valid_vals is not "None"
        if valid_vals is not None:
            # Check if valid values is a tuple
            if isinstance(valid_vals, tuple):
                # Check that length of valid values tuple is 2
                if len(valid_vals) != 2:
                    emsg = ("Error:  Valid values tuple for variable, "
                            "'{}', must have two elements, not '{}' elements")
                    raise CamConfigValError(emsg.format(self.name,
                                                        len(valid_vals)))
                # End if
                if valid_vals[0] is None:
                    # If first valid value is "None", then just check that
                    #   given value is less than second valid value, and
                    #   that second value is an integer
                    if valid_vals[1] is None:
                        emsg = "Error: Valid values tuple for variable, '{}', "
                        emsg += "must contain at least one integer"
                        raise CamConfigValError(emsg.format(self.name))
                    # End if
                    if val > valid_vals[1]:
                        emsg = "Error:  Value, '{}', provided for variable, "
                        emsg += "'{}', is greater than max valid value, '{}'"
                        raise CamConfigValError(emsg.format(val, self.name,
                                                            valid_vals[1]))
                    # End if
                elif valid_vals[1] is None:
                    # Check if second value is "None".
                    #   If so, then just check that given value is greater
                    #      than first valid value
                    if val < valid_vals[0]:
                        emsg = "Error: Value, '{}', provided for variable, "
                        emsg += "'{}', is less than minimum valid value, '{}'"
                        raise CamConfigValError(emsg.format(val, self.name,
                                                            valid_vals[0]))
                    # End if
                else:
                    # If both valid values are integers, then check that
                    #     given value is between both valid values
                    if (val < valid_vals[0]) or (val > valid_vals[1]):
                        emsg = "Error:  Value, '{}', provided for variable, "
                        emsg += "'{}', is outside valid value range, '{}'"
                        raise CamConfigValError(emsg.format(val, self.name,
                                                            valid_vals))
                    # End if
                # End if
            else:
                # If valid_vals is a list, then just check that the given value
                # matches one of the valid values in the list
                if not val in valid_vals:
                    emsg = "ERROR:  Value, '{}', provided for variable, '{}', "
                    emsg += "does not match any of the valid values: '{}'"
                    raise CamConfigValError(emsg.format(val, self.name,
                                                        valid_vals))
                # End if
            # End if
        # End if
    #++++++++++++++++++++++++

    def set_value(self, val):

        """
        Set configure object's value to the one provided.
        """

        # First, check that the provided value is valid
        self.__check_value(val)

        # If ok, then set object's value to one provided
        self.__value = val

###############################################################################

class ConfigString(ConfigGen):

    """
    Configuration class used to store
    string-based CAM configuration
    options.

    Inputs to initalize class are:
    name                   -> Name of new CAM configure option
    desc                   -> Text description of CAM configure option
    val                    -> Integer value for CAM configure option
    valid_vals (optional)  -> List of valid CAM configure option values (default is None)
    is_nml_attr (optional) -> Logical that determines if option is also a namelist attribute (defaut is False)

    Doctests:

    1. Check that ConfigString works properly:

    With no valid values:
    >>> ConfigString("test", "test object description", "test_val").value
    'test_val'

    With valid values list:
    >>> ConfigString("test", "test object description", "test_val", ["test_val", "test_val_II"]).valid_vals
    ['test_val', 'test_val_II']

    With valid values regular expression:
    >>> ConfigString("test", "test_object description", "test_val", re.compile(r"test_val")).value
    'test_val'

    With namelist attribute set to "True":
    >>> ConfigString("test", "test_object description", "test_val", re.compile(r"test_val"), is_nml_attr=True).is_nml_attr
    True

    2. Check that valid_vals must be either None, a list, or a regular expression:

    >>> ConfigString("test", "test object description", "test_val", "test_valid_vals").valid_vals #doctest: +IGNORE_EXCEPTION_DETAIL
    Traceback (most recent call last):
    CamConfigTypeError: ERROR:  The valid values for variable, 'test', must either be None, a list, or a regex object, not <type 'str'>

    3. Check that if valid_vals is a list, all elements must be strings:

    >>> ConfigString("test", "test object description", "test_val", ["test_val", 5]).valid_vals #doctest: +IGNORE_EXCEPTION_DETAIL
    Traceback (most recent call last):
    CamConfigTypeError: ERROR:  All valid value list options for variable, 'test', must be strings.

    4.  Evaluate if the "check_value" method works properly:

    With given value not present in valid value list:
    >>> ConfigString("test", "test object description", "test_val", ["real_val", "other_val"]).valid_vals #doctest: +IGNORE_EXCEPTION_DETAIL
    Traceback (most recent call last):
    CamConfigValError: ERROR:  Value, 'test_val', provided for variable, 'test', does not match any of the valid values: '['real_val', 'other_val']'

    With given value not matching the valid regular expression:
    >>> ConfigString("test", "test object description", "test_val", re.compile(r"real_val")).value #doctest: +IGNORE_EXCEPTION_DETAIL
    Traceback (most recent call last):
    CamConfigValError: ERROR:  Value, 'test_val', provided for variable, 'test', does not match the valid regular expression

    """

    def __init__(self, name, desc, val, valid_vals=None, is_nml_attr=False):

        # Add generic attributes
        ConfigGen.__init__(self, name, desc, is_nml_attr=is_nml_attr)

        # Check if Valid_vals is not None
        if valid_vals is not None:
            # If not None, check if valid_vals is either a list or a
            #     regular expression (regex) object
            if not isinstance(valid_vals, (list, REGEX_TYPE)):
                emsg = "ERROR:  The valid values for variable, '{}', must "
                emsg += "either be None, a list, or a regex object, not {}"
                raise CamConfigTypeError(emsg.format(name, type(valid_vals)))
            # End if
            if isinstance(valid_vals, list):
                # If list, check that every entry is a string
                if not all(isinstance(n, str) for n in valid_vals):
                    emsg = "ERROR:  All valid value list options for "
                    emsg += "variable, '{}', must be strings."
                    raise CamConfigTypeError(emsg.format(name))
                # End if
            # End if
        # End if
        # If ok, then add valid_vals to object
        self.__valid_vals = valid_vals

        # Next, check that provided value is "valid" based on the
        #     valid values list or regular expression
        self.__check_value(val)

        # If everything is ok, then add provided value to object
        self.__value = val

    #++++++++++++++++++++++++

    # Create properties needed to return given value and valid values
    #     without underscores
    @property
    def value(self):
        """Return the value of this config object"""
        return self.__value

    @property
    def valid_vals(self):
        """Return the valid values of this config object"""
        return self.__valid_vals

    #++++++++++++++++++++++++

    def __check_value(self, val):

        """
        Checks input/given value to make sure
        it is valid according to the
        object's valid values list or
        regular expression.

        If a list, then assume the given value
        must match at least one of the valid values
        included in that list.

        If a compiled regular expression, then
        assume the value must match the regular
        expression.
        """

        # Extract valid values (valid_vals) from object
        valid_vals = self.valid_vals

        # If a list, then check that the given value
        # matches one of the valid values in the list
        if isinstance(valid_vals, list):
            if not val in valid_vals:
                emsg = ("ERROR:  Value, '{}', provided for variable, '{}', "
                        "does not match any of the valid values: '{}'")
                raise CamConfigValError(emsg.format(val, self.name, valid_vals))

        elif valid_vals is not None:
            # If a regular expression object, then check that
            # value is matched by the expression
            if valid_vals.match(val) is None:
                emsg = ("ERROR:  Value, '{}', provided for variable, '{}', "
                        "does not match the valid regular expression")
                raise CamConfigValError(emsg.format(val, self.name))

    #++++++++++++++++++++++++

    def set_value(self, val):

        """
        Set configure object's value to the one provided.
        """

        # First, check that the provided value is valid
        self.__check_value(val)

        # If ok, then set object's value to one provided
        self.__value = val

###############################################################################
# MAIN CAM CONFIGURE OBJECT
###############################################################################

class ConfigCAM:

    """
    Main CAM configuration object.

    Inputs to initalize class are:
    case                   -> CIME case that uses CAM
    logger                 -> Python logger object (ususally the CIME log)

    Doctests:

    1.  Check that "create_config" works properly:

    With a given integer value:
    >>> FCONFIG.create_config("test_int", "test object description", 5)
    >>> FCONFIG.get_value("test_int")
    5

    With a given string value:
    >>> FCONFIG.create_config("test_str", "test object description", "test_val")
    >>> FCONFIG.get_value("test_str")
    'test_val'

    2.  Check that the same configure object can't be created twice:

    >>> FCONFIG.create_config("test_int", "test object description", 5) #doctest: +IGNORE_EXCEPTION_DETAIL
    Traceback (most recent call last):
    CamConfigValError: ERROR:  The CAM config variable, 'test_int', already exists!  Any new config variable must be given a different name

    3.  Check that a configure object's given value must be either a string or integer:

    >>> FCONFIG.create_config("test_list", "test_object_description", [5]) #doctest: +IGNORE_EXCEPTION_DETAIL
    Traceback (most recent call last):
    CamConfigTypeError: ERROR:  The input value for new CAM config variable, 'test_list', must be either an integer or a string, not <type 'list'>

    """

    def __init__(self, case, case_log):

        # pylint: disable=too-many-locals
        """
        Initalize configuration object
        and associated dictionary.
        """

        # Read in needed case variables
        atm_grid = case.get_value("ATM_GRID")               # Atmosphere (CAM) grid
        cam_config_opts = case.get_value("CAM_CONFIG_OPTS") # CAM configuration options
        case_nx = case.get_value("ATM_NX")                  # Number of x-dimension grid-points (longitudes)
        case_ny = case.get_value("ATM_NY")                  # Number of y-dimension grid-points (latitudes)
        comp_ocn = case.get_value("COMP_OCN")               # CESM ocean component
        exeroot = case.get_value("EXEROOT")                 # Model executable path
        nthrds = case.get_value("NTHRDS_ATM")               # Number of model OpenMP threads
        start_date = case.get_value("RUN_STARTDATE")        # Model simulation starte date

        # Save case variables needed for code auto-generation:
        self.__atm_root = case.get_value("COMP_ROOT_DIR_ATM")
        self.__caseroot = case.get_value("CASEROOT")
        self.__bldroot = os.path.join(exeroot, "atm", "obj")
        self.__atm_name = case.get_value("COMP_ATM")

        # Save CPP definitions as a list:
        self.__cppdefs = case.get_value("CAM_CPPDEFS").split()

        # If only "UNSET" is present in the list, then convert to
        # empty list:
        if len(self.__cppdefs) == 1 and "UNSET" in self.__cppdefs:
            self.__cppdefs = list()

        # The following translation is hard-wired for backwards compatibility
        # to support the differences between how the config_grids specifies the
        # atmosphere grid and how it is specified internally

        if atm_grid == 'ne30pg3':
            atm_grid = 'ne30np4.pg3'
        # End if

        # Level information for CAM is part of the atm grid name
        #    and must be stripped out
        match = re.match(r'(.+)z(\d+)', atm_grid)
        if match:
            atm_grid = match.groups()[0]
        # End if

        # Save user options as list
        user_config_opts = ConfigCAM.parse_config_opts(cam_config_opts)

        #-----------------------------------------------

        # Check if "-dyn" is specifed in user_config_opts
        user_dyn_opt = user_config_opts.dyn
        dyn_valid_vals = ["eul", "fv", "se", "fv3", "mpas", "none"]
        if user_dyn_opt == "none":
            # If so, then set the atmospheric grid to "null"
            atm_grid = "null"
            case_nx = "null"
            case_ny = "null"
        elif not user_dyn_opt:
            user_dyn_opt = None
        elif user_dyn_opt not in dyn_valid_vals:
            emsg = "ERROR: '{}' is not a valid dycore,".format(user_dyn_opt)
            emsg += "\n       Valid values: {}".format(dyn_valid_vals)
            raise CamConfigValError(emsg)
        # End if (no else, dyn is valid
        #-----------------------------------------------

        # Create empty dictonary
        self.__config_dict = dict()

        # Create namelist group list, starting with default namelist groups
        self.__nml_groups = ['cam_initfiles_nl',
                             'cam_logfile_nl',
                             'physics_nl',
                             'qneg_nl',
                             'vert_coord_nl',
                             'ref_pres_nl']

        #----------------------------------------------------
        # Set CAM start date (needed for namelist generation)
        #----------------------------------------------------

<<<<<<< HEAD
        # Remove dashes from CIME-provided start date:
        start_date_cam = start_date.replace('-','')

        self.create_config("ic_ymd", "Start date of model run.",
                           start_date_cam, is_nml_attr=True)
=======
        # Add number of latitudes in grid to configure object
        nlat_desc = ["Number of unique latitude points in rectangular lat/lon grid.",
                     "Set to 1 (one) for unstructured grids."]
        self.create_config("nlat", nlat_desc, case_ny)

        # Add number of longitudes in grid to configure object
        nlon_desc = ["Number of unique longitude points in rectangular lat/lon grid.",
                     "Total number of columns for unstructured grids."]
        self.create_config("nlon", nlon_desc, case_nx)
>>>>>>> 8245b88b

        #------------------------
        # Set CAM physics columns
        #------------------------

        # Physics column per chunk
        pcols_desc = "Maximum number of columns assigned to a thread."
        self.create_config("pcols", pcols_desc, 16,
                           (1, None), is_nml_attr=True)

        # Physics sub-columns
        psubcols_desc = "Maximum number of sub-columns in a column."
        self.create_config("psubcols", psubcols_desc, 1,
                           (1, None), is_nml_attr=True)

        #-----------------------
        # Set CAM dynamical core
        #-----------------------

        # Cam dynamics package (dynamical core) meta-data
        dyn_desc = "Dynamics package, which is set by the horizontal grid" \
                   " specified."

        # Cam horizontal grid meta-data
        hgrid_desc = "Horizontal grid specifier."

        # dynamics package source directories meta-data
        dyn_dirs_desc = "Comma-seperated list of local directories containing" \
                        " dynamics package source code.\n" \
                        "These directories are assumed to be located under" \
                        " src/dynamics, with a backslah ('/') indicating directory hierarchy."

        # Create regex expressions to search for the different dynamics grids
        eul_grid_re = re.compile(r"T[0-9]+")                      # Eulerian dycore
        fv_grid_re = re.compile(r"[0-9][0-9.]*x[0-9][0-9.]*")     # FV dycore
        se_grid_re = re.compile(r"ne[0-9]+np[1-8](.*)(pg[1-9])?") # SE dycore
        fv3_grid_re = re.compile(r"C[0-9]+")                      # FV3 dycore
        mpas_grid_re = re.compile(r"mpasa[0-9]+")                 # MPAS dycore (not totally sure about this pattern)

        # Check if specified grid matches any of the pre-defined grid options.
        #   If so, then add both the horizontal grid and dynamical core
        #   to the configure object
        if fv_grid_re.match(atm_grid) is not None:
            # Dynamical core
            self.create_config("dyn", dyn_desc, "fv",
                               dyn_valid_vals, is_nml_attr=True)
            # Horizontal grid
            self.create_config("hgrid", hgrid_desc, atm_grid,
                               fv_grid_re, is_nml_attr=True)

        elif se_grid_re.match(atm_grid) is not None:
            # Dynamical core
            self.create_config("dyn", dyn_desc, "se",
                               dyn_valid_vals, is_nml_attr=True)
            # Horizontal grid
            self.create_config("hgrid", hgrid_desc, atm_grid,
                               se_grid_re, is_nml_attr=True)

            # Source code directories
            self.create_config("dyn_src_dirs", dyn_dirs_desc, "se,se/dycore")

            # Add SE namelist groups to nmlgen list
            self.__nml_groups.append("air_composition_nl")
            self.__nml_groups.append("dyn_se_nl")

            # Add required CPP definitons:
            self.add_cppdef("_MPI")
            self.add_cppdef("SPMD")

            # Add OpenMP CPP definitions, if needed:
            if nthrds > 1:
                self.add_cppdef("_OPENMP")

        elif fv3_grid_re.match(atm_grid) is not None:
            # Dynamical core
            self.create_config("dyn", dyn_desc, "fv3",
                               dyn_valid_vals, is_nml_attr=True)
            # Horizontal grid
            self.create_config("hgrid", hgrid_desc, atm_grid,
                               fv3_grid_re, is_nml_attr=True)

        elif mpas_grid_re.match(atm_grid) is not None:
            # Dynamical core
            self.create_config("dyn", dyn_desc, "mpas",
                               dyn_valid_vals, is_nml_attr=True)
            # Horizontal grid
            self.create_config("hgrid", hgrid_desc, atm_grid,
                               mpas_grid_re, is_nml_attr=True)

        elif eul_grid_re.match(atm_grid) is not None:
            # Dynamical core
            self.create_config("dyn", dyn_desc, "eul",
                               dyn_valid_vals, is_nml_attr=True)
            # Horizontal grid
            self.create_config("hgrid", hgrid_desc, atm_grid,
                               eul_grid_re, is_nml_attr=True)

            # If using the Eulerian dycore, then add wavenumber variables

            # Wavenumber variable descriptions
            trm_desc = "Maximum Fourier wavenumber."
            trn_desc = "Highest degree of the Legendre polynomials for m=0."
            trk_desc = "Highest degree of the associated Legendre polynomials."

            # Add variables to configure object
            self.create_config("trm", trm_desc, 1, (1, None))
            self.create_config("trn", trn_desc, 1, (1, None))
            self.create_config("trk", trk_desc, 1, (1, None))

        elif atm_grid == "null":
            # Dynamical core
            self.create_config("dyn", dyn_desc, "none",
                               dyn_valid_vals, is_nml_attr=True)
            # Atmospheric grid
            self.create_config("hgrid", hgrid_desc, atm_grid,
                               None, is_nml_attr=True)

            # Source code directories
            self.create_config("dyn_src_dirs", dyn_dirs_desc, "none")

        else:
            emsg = "ERROR: The specified CAM horizontal grid, '{}', "
            emsg += "does not match any known format."
            raise CamConfigValError(emsg.format(atm_grid))
        #End if

        # Extract dynamics option
        dyn = self.get_value("dyn")

        # If user-specified dynamics option is present,
        #    check that it matches the grid-derived value
        if user_dyn_opt is not None and user_dyn_opt != dyn:
            emsg = "ERROR:  User-specified dynamics option, '{}', "
            emsg += "does not match dycore expected from case grid: '{}'"
            raise CamConfigValError(emsg.format(user_dyn_opt, dyn))
        # End if

        #---------------------------------------
        # Set CAM grid variables (nlat and nlon)
        #---------------------------------------

        #Set horizontal dimension variables:
        if dyn == "se":

            # Determine location of "np" in atm_grid string:
            np_idx = atm_grid.find("np")

            #Determine location of "pg" in atm_grid string:
            pg_idx = atm_grid.find(".pg")

            # Extract cubed-sphere grid values from atm_grid/hgrid string:
            # Note that the string always starts with "ne".

            csne_val = int(atm_grid[2:np_idx])
            if pg_idx > -1:
                csnp_val = int(atm_grid[np_idx+2:pg_idx])
                npg_val  = int(atm_grid[pg_idx+3:])
            else:
                csnp_val = int(atm_grid[np_idx+2:])
                npg_val  = 0

            # Add number of elements along edge of cubed-sphere grid
            csne_desc = "Number of elements along one edge of a cubed sphere grid."
            self.create_config("csne", csne_desc, csne_val, is_nml_attr=True)

            # Add number of points on each cubed-sphere element edge
            csnp_desc = "Number of points on each edge of the elements in a cubed sphere grid."
            self.create_config("csnp", csnp_desc, csnp_val)

            # Add number of CSLAM physics grid points:
            npg_desc = "Number of physics grid cells on each edge of" \
                       " the elements in a cubed sphere grid."
            self.create_config("npg", npg_desc, npg_val, is_nml_attr=True)

            # Add number of points (NP) CPP definition:
            self.add_cppdef("NP", csnp_val)

        else:
            # Add number of latitudes in grid to configure object
            nlat_desc = "Number of unique latitude points in rectangular lat/lon" \
                        " grid.\nSet to 1 (one) for unstructured grids."
            self.create_config("nlat", nlat_desc, case_ny)

            # Add number of longitudes in grid to configure object
            nlon_desc = "Number of unique longitude points in rectangular lat/lon" \
                        " grid.\nTotal number of columns for unstructured grids."
            self.create_config("nlon", nlon_desc, case_nx)

        #---------------------------------------
        # Set initial and/or boundary conditions
        #---------------------------------------

        # Check if user specified Analytic Initial Conditions (ICs):
        if user_config_opts.analytic_ic:
            # Set "analytic_ic" to True (1):
            analy_ic_val = 1 #Use Analytic ICs

            # Add analytic_ic to namelist group list:
            self.__nml_groups.append("analytic_ic_nl")

            #Add new CPP definition:
            self.add_cppdef("ANALYTIC_IC")

        else:
            analy_ic_val = 0 #Don't use Analytic ICs

        analy_ic_desc = "\n\
        Switch to turn on analytic initial conditions for the dynamics state:\n\
        0 => no,\n\
        1 => yes."

        self.create_config("analytic_ic", analy_ic_desc,
                           analy_ic_val, [0, 1], is_nml_attr=True)

        #--------------------
        # Set ocean component
        #--------------------

        ocn_valid_vals = ["docn", "dom", "som", "socn",
                          "aquaplanet", "pop", "mom"]

        ocn_desc = ["The ocean model being used.",
                    "Valid values include prognostic ocean models (POP or MOM),",
                    "data ocean models (DOCN or DOM), a stub ocean (SOCN), ",
                    "and an aqua planet ocean (aquaplanet).",
                    "This does not impact how the case is built, only how",
                    "attributes are matched when searching for namelist defaults."]

        self.create_config("ocn", ocn_desc, comp_ocn,
                           ocn_valid_vals, is_nml_attr=True)

<<<<<<< HEAD
        phys_desc = """\n\
        A semi-colon separated list of physics Suite Definition\n\
        File (SDF) names. To specify the Kessler and Held-Suarez\n\
        suites as run time options, use '--physics-suites kessler;rhs94'."""

=======
        phys_desc = ["A semicolon-separated list of physics suite definition "
                     "file (SDF) names.",
                     "To specify the Kessler and Held-Suarez suites as ",
                     "run time options, use '--physics-suites kessler;held_suarez_1994'."]
>>>>>>> 8245b88b
        self.create_config("physics_suites", phys_desc,
                           user_config_opts.physics_suites)

        #------------------------------------------------------------------
        # Set Fortran kinds for real-type variables in dynamics and physics
        #------------------------------------------------------------------

        kind_valid_vals = ["REAL32","REAL64"]

        #dycore kind:
        self.create_config("dyn_kind", 
                           "Fortran kind used in dycore for type real.",
                           user_config_opts.dyn_kind, kind_valid_vals)
 
        #physics kind:
        self.create_config("phys_kind",
                           "Fortran kind used in physics for type real.",
                           user_config_opts.phys_kind, kind_valid_vals)

        # Set phys->dyn kind conversion CPPdef if kinds are different:
        if self.get_value("dyn_kind") != self.get_value("phys_kind"):
             self.add_cppdef("DYN_PHYS_KIND_DIFF")

        #--------------------------------------------------------
        # Print CAM configure settings and values to debug logger
        #--------------------------------------------------------

        self.print_all(case_log)

    #+++++++++++++++++++++++
    # config_cam properties
    #+++++++++++++++++++++++

    # Create properties needed to return configure dictionary
    # and namelist groups list without underscores
    @property
    def config_dict(self):
        """Return the configure dictionary of this object."""
        return self.__config_dict

    @property
    def nml_groups(self):
        """Return the namelist groups list of this object."""
        return self.__nml_groups

    @property
    def cpp_defs(self):
        """Return the CPP definitions list of this object."""
        return self.__cppdefs

    #++++++++++++++++++++++
    # ConfigCAM functions
    #++++++++++++++++++++++

    @classmethod
    def parse_config_opts(cls, config_opts, test_mode=False):
        """Parse <config_opts> and return the results
        >>> ConfigCAM.parse_config_opts("", test_mode=True) #doctest: +IGNORE_EXCEPTION_DETAIL
        Traceback (most recent call last):
        SystemExit: 2
        >>> ConfigCAM.parse_config_opts("--dyn se", test_mode=True) #doctest: +IGNORE_EXCEPTION_DETAIL
        Traceback (most recent call last):
        SystemExit: 2
<<<<<<< HEAD
        >>> ConfigCAM.parse_config_opts("--physics-suites kessler")
        Namespace(analytic_ic=False, dyn='', physics_suites='kessler')
        >>> ConfigCAM.parse_config_opts("--physics-suites kessler --dyn se")
        Namespace(analytic_ic=False, dyn='se', physics_suites='kessler')
        >>> ConfigCAM.parse_config_opts("--physics-suites kessler --dyn se --analytic_ic")
        Namespace(analytic_ic=True, dyn='se', physics_suites='kessler')
        >>> ConfigCAM.parse_config_opts("--physics-suites kessler;musica")
        Namespace(analytic_ic=False, dyn='', physics_suites='kessler;musica')
        >>> ConfigCAM.parse_config_opts("--physics-suites kessler musica", test_mode=True) #doctest: +IGNORE_EXCEPTION_DETAIL
=======
        >>> vlist(ConfigCAM.parse_config_opts("--phys kessler"))
        [('dyn', ''), ('physics_suites', 'kessler')]
        >>> vlist(ConfigCAM.parse_config_opts("--phys kessler  --dyn se"))
        [('dyn', 'se'), ('physics_suites', 'kessler')]
        >>> vlist(ConfigCAM.parse_config_opts("--phys kessler;musica"))
        [('dyn', ''), ('physics_suites', 'kessler;musica')]
        >>> ConfigCAM.parse_config_opts("--phys kessler musica", test_mode=True) #doctest: +IGNORE_EXCEPTION_DETAIL
>>>>>>> 8245b88b
        Traceback (most recent call last):
        SystemExit: 2
        """
        cco_str = "CAM_CONFIG_OPTS"

        #Don't allow abbreviations if using python 3.5 or greater:
        if sys.version_info[0] > 2 and sys.version_info[1] > 4:
            parser = argparse.ArgumentParser(description=cco_str,
                                             prog="ConfigCAM", allow_abbrev=False,
                                             epilog="Allowed values of "+cco_str)
        else:
            parser = argparse.ArgumentParser(description=cco_str,
                                             prog="ConfigCAM",
                                             epilog="Allowed values of "+cco_str)


        parser.add_argument("--physics-suites", "-physics-suites", type=str,
                            required=True, metavar='<CCPP_SDFs>',
                            help="""Semicolon-separated list of Physics Suite
                                 Definition Files (SDFs)""")
        parser.add_argument("--dyn", "-dyn", metavar='<dycore>',
                            type=str, required=False, default="",
                            help="""Name of dycore""")
        parser.add_argument("--analytic_ic", "-analytic_ic",
                            action='store_true', required=False,
                            help="""Flag to turn on Analytic Initial
                                 Conditions (ICs).""")
        parser.add_argument("--dyn_kind", "-dyn_kind",
                            type=str, required=False, default="REAL64",
                            help="""Fortran kind used in dycore for type real.""")
        parser.add_argument("--phys_kind", "-phys_kind",
                            type=str, required=False, default="REAL64",
                            help="""Fortran kind used in physics for type real.""")

        popts = [opt for opt in config_opts.split(" ") if opt]
        if test_mode:
            stderr_save = sys.stderr
            sys.stderr = sys.stdout
        # end if
        pargs = parser.parse_args(popts)
        if test_mode:
            sys.stderr = stderr_save
        # end if
        return pargs

    def create_config(self, name, desc, val,
                      valid_vals=None, is_nml_attr=False):

        """
        Create new CAM "configure" object, and add it
        to the configure dictionary.
        """

        # Check for given value type
        if isinstance(val, int):
            # If integer, then call integer configure object
            conf_obj = ConfigInteger(name, desc, val,
                                     valid_vals, is_nml_attr=is_nml_attr)

        elif isinstance(val, str):
            # If string, then call string configure object
            conf_obj = ConfigString(name, desc, val,
                                    valid_vals, is_nml_attr=is_nml_attr)

        else:
            # If neither an integer or a string, then throw an error
            emsg = ("ERROR:  The input value for new CAM config variable, '{}', "
                    "must be either an integer or a string, not {}")
            raise CamConfigTypeError(emsg.format(name, type(val)))

        # Next, check that object name isn't already in the config list
        if name in self.config_dict:
            # If so, then throw an error
            emsg = ("ERROR:  The CAM config variable, '{}', already exists! "
                    "Any new config variable must be given a different name")
            raise CamConfigValError(emsg.format(name))

        # If not, then add object to dictionary
        self.__config_dict[name] = conf_obj

    #++++++++++++++++++++++++

    def print_config(self, obj_name, case_log):

        """
        Print the value and description of a specified
        CAM configure object to the CIME debug log.
        """

        # Check that the given object name exists in the dictionary
        if obj_name in self.config_dict:
            obj = self.config_dict[obj_name]
        else:
            raise  CamConfigValError("ERROR:  Invalid configuration name, '{}'".format(obj_name))

        # Print variable to logger
        case_log.debug("{}".format(obj.desc))
        case_log.debug("{} = {}".format(obj.name, obj.value))

    #++++++++++++++++++++++++

    def print_all(self, case_log):

        """
        Print the names, descriptions, and values of all CAM
        configuration objects.
        """

        # Print separator
        case_log.debug("CAM configuration variables:")
        case_log.debug("-----------------------------")

        # Loop over config dictionary values
        for obj_name in self.config_dict:
            # Print variable to logger
            self.print_config(obj_name, case_log)

        # Also print CPP definitions, if any:
        if self.__cppdefs:
            case_log.debug("\nCAM CPP Defs: {}".format(" ".join(self.__cppdefs)))

        # Print additional separator (to help seperate this output from
        #     additional CIME output)
        case_log.debug("-----------------------------")

    #++++++++++++++++++++++++

    def set_value(self, obj_name, val):

        """
        Set configure object's value to the value given.
        """

        # First, check that the given object name exists in the dictionary
        if obj_name in self.config_dict:
            obj = self.config_dict[obj_name]
        else:
            raise CamConfigValError("ERROR:  Invalid configuration name, '{}'".format(obj_name))

        # Next, check that the given value is either an integer or a string
        if not isinstance(val, (int, str)):
            emsg = ("ERROR:  Value provided for variable, '{}', "
                    "must be either an integer or a string."
                    "  Currently it is type {}")
            raise  CamConfigTypeError(emsg.format(obj_name, type(val)))

        # Finally, set configure object's value to the value given
        obj.set_value(val)

    #++++++++++++++++++++++++

    def add_cppdef(self, cppname, value=None):

        """
        Add a CPP definition value to be used during the
        building of the model.
        """

        # Check if input value is a logical:
        if value is None:
            # Create CPP flag string with no equals sign:
            cpp_str = "-D{}".format(cppname.upper())
        else:
            # Create CPP definition flag string:
            cpp_str = "-D{}={}".format(cppname.upper(), value)

        # Add string to CPP definition list:
        self.__cppdefs.append(cpp_str)

    #++++++++++++++++++++++++

    def get_value(self, obj_name):

        """
        Return value for specified configure object.
        """

        # First check that the given object name exists in the dictionary
        if obj_name in self.config_dict:
            obj = self.config_dict[obj_name]
        else:
            raise  CamConfigValError("ERROR:  Invalid configuration name, '{}'".format(obj_name))

        # If it does, then return the object's value
        return obj.value

    #++++++++++++++++++++++++

    def generate_cam_src(self, gen_fort_indent):

        """
        Run CAM auto-generation functions, which
        check if the required Fortran source code
        and meta-data are present in the model bld
        directory and build cache, and if not,
        generates them based on CAM configure settings
        and the model registry file.
        """

        # Set SourceMods path:
        source_mods_dir = os.path.join(self.__caseroot, "SourceMods", "src.cam")

        # Set possible locations to search for generation routines
        # with the SourceMods directory searched first:
        data_path = os.path.join(self.__atm_root, "src", "data")
        data_search = [source_mods_dir, data_path]

        # Append CCPP-framework to python path:
        spin_scripts_path = os.path.join(self.__atm_root, "ccpp_framework", "scripts")

        # Check that CCPP-framework scripts directory exists:
        if not os.path.isdir(spin_scripts_path):
            emsg = ("ERROR: ccpp_framework/scripts directory doesn't exist! "
                    "Has 'checkout_externals' been run?")
            raise CamConfigValError(emsg)

        # Extract atm model config settings:
        dyn = self.get_value("dyn")
        phys_suites = self.get_value("physics_suites")

        #---------------------------------------------------------
        # Load a build cache, if available
        #---------------------------------------------------------
        build_cache = BuildCacheCAM(os.path.join(self.__bldroot,
                                                 "cam_build_cache.xml"))

        #---------------------------------------------------------
        # Create the physics derived data types using the registry
        #---------------------------------------------------------
        reg_dir, force_ccpp, reg_files = generate_registry(data_search,
                                                           build_cache, self.__atm_root,
                                                           self.__bldroot, source_mods_dir,
                                                           dyn, gen_fort_indent)

        #Add registry path to config object:
        reg_dir_desc = "Location of auto-generated registry code."
        self.create_config("reg_dir", reg_dir_desc, reg_dir)

        #---------------------------------------------------------
        # Call SPIN (CCPP Framework) to generate glue code
        #---------------------------------------------------------
        phys_dirs, force_init, cap_datafile = \
                               generate_physics_suites(spin_scripts_path,
                                                       build_cache, self.__cppdefs,
                                                       self.__atm_name, phys_suites,
                                                       self.__atm_root, self.__bldroot,
                                                       reg_dir, reg_files,
                                                       source_mods_dir, force_ccpp)

        #Convert physics directory list into a string:
        phys_dirs_str = ';'.join(phys_dirs)

        #Add physics directory paths to config object:
        phys_dirs_desc = "Locations of auto-generated CCPP physics codes."
        self.create_config("phys_dirs", phys_dirs_desc, phys_dirs_str)

        #---------------------------------------------------------
        # Create host model variable initialization routines
        #---------------------------------------------------------
        init_dir = generate_init_routines(spin_scripts_path, data_search,
                                          build_cache, self.__bldroot,
                                          reg_files, force_ccpp,
                                          force_init, gen_fort_indent,
                                          cap_datafile)

        #Add registry path to config object:
        init_dir_desc = "Location of auto-generated physics initilazation code."
        self.create_config("init_dir", init_dir_desc, init_dir)

        #--------------------------------------------------------------
        # write out the cache here as we have completed pre-processing
        #--------------------------------------------------------------
        build_cache.write()

    #++++++++++++++++++++++++

    def ccpp_phys_set(config, cam_nml_attr_dict, user_nl_file):

        """
        Determine if a user has specified which
        CCPP physics suite to use in the namelist,
        assuming there is more than one suite
        listed in the 'physics_suites' CAM
        configure option.
        """

        #Extract physics suite list:
        phys_suites = config.get_value('physics_suites').split(';')

        if len(phys_suites) > 1:
            #If more than one physics suite is listed,
            #then check the "user_nl_cam" file to see if user
            #specified a particular suite to use for this
            #simulation:
            with open(user_nl_file, 'r') as nl_file:
                #Read lines in file:
                nl_user_lines = nl_file.readlines()

                #Break out "physics_suite" lines:
                phys_suite_lines = \
                    [[x.strip() for x in line.split('=')] \
                    for line in nl_user_lines if line[0] != "!" and 'physics_suite' in line]

                #If there is no "physics_suite" line, then throw an error:
                if not phys_suite_lines:
                    emsg  = "No 'physics_suite' variable is present in user_nl_cam.\n"
                    emsg += "This is required if more than one suite is listed\n" 
                    emsg += "in CAM_CONFIG_OPTS."
                    raise CamConfigValError(emsg)

                #If there is more than one "physics_suite" entry, then throw an error:
                if len(phys_suite_lines) > 1:
                    emsg  = "More than one 'physics_suite' variable is present in user_nl_cam.\n"
                    emsg += "Only one 'physics_suite' line is allowed."
                    raise CamConfigValError(emsg)

                #The split string list exists inside another, otherwise empty list, so extract
                #from empty list:
                phys_suite_list = phys_suite_lines[0]

                if len(phys_suite_list) == 1:
                    #If there is only one string entry, then it means the equals (=) sign was never found:
                    emsg = "No equals (=) sign was found with the 'physics_suite' variable."
                    raise CamConfigValError(emsg)
                elif len(phys_suite_list) > 2:
                    #If there is more than two entries, it means there were two or more equals signs:
                    emsg = "There must only be one equals (=) sign in the 'physics_suite' namelist line."
                    raise CamConfigValError(emsg)

                #Remove quotation marks around physics_suite entry, if any:
                phys_suite_val = phys_suite_list[1].strip(''' "' ''')

                #Check that physics suite specified is actually in config list:
                if phys_suite_val not in phys_suites:
                    emsg  = "physics_suite specified in user_nl_cam doesn't match any suites\n"
                    emsg += "listed in CAM_CONFIG_OPTS"
                    raise CamConfigValError(emsg)

        else:
            #If only a single physics suite is listed, then just use that one:
            phys_suite_val = phys_suites[0]

        #Add new namelist attribute to dictionary:
        cam_nml_attr_dict["phys_suite"] = phys_suite_val


###############################################################################
#IGNORE EVERYTHING BELOW HERE UNLESS RUNNING TESTS ON CAM_CONFIG!
###############################################################################

#Call testing routine, if script is run directly
if __name__ == "__main__":

    # Import modules needed for testing
    import doctest
    import logging

    #--------------------------------------
    # Create fake case for Config_CAM tests
    #--------------------------------------

    class FakeCase:

        # pylint: disable=too-few-public-methods
        """
        Fake CIME case class with variables needed to test
        the "Config_CAM" object.
        """

        def __init__(self):


            # Create dictionary (so get_value works properly)
            self.conf_opts = {
                "ATM_GRID" : "f19_f19_mg17",
                "ATM_NX"   : 180,
                "ATM_NY"   : 90,
                "COMP_OCN" : "socn",
                "COMP_ATM" : "cam",
                "EXEROOT"  : "/some/made-up/path",
                "CASEROOT" : "/another/made-up/path",
                "CAM_CONFIG_OPTS" : "-dyn none --physics-suites adiabatic",
                "COMP_ROOT_DIR_ATM" : "/a/third/made-up/path",
                "CAM_CPPDEFS" : "UNSET",
                "NTHRDS_ATM" : 1,
                "RUN_STARTDATE" : "101"
                }

        def get_value(self, key):

            """
            Function used to return value
            from conf_opts dictionary,
            with the key as input.
            """

            val = self.conf_opts[key]

            return val


    def vlist(nspace):
        """Convert a namespace into an ordered list view"""
        vargs = vars(nspace)
        return [(x, vargs[x]) for x in sorted(vargs)]

    #-------------------------------------------
    # Create new "Config_CAM" object for testing
    #-------------------------------------------

    # Create new "fake" CIME case
    FCASE = FakeCase()

    # Create python logger object
    LOGGER = logging.getLogger("cam_config")

    # Create ConfigCAM object using "fake" CIME case and logger
    FCONFIG = ConfigCAM(FCASE, LOGGER)

    # Run doctests on this file's python objects
    TEST_SUCCESS = doctest.testmod()[0]

    # Exit script with error code matching number of failed tests:
    sys.exit(TEST_SUCCESS)

#############
# End of file
#############<|MERGE_RESOLUTION|>--- conflicted
+++ resolved
@@ -666,23 +666,11 @@
         # Set CAM start date (needed for namelist generation)
         #----------------------------------------------------
 
-<<<<<<< HEAD
         # Remove dashes from CIME-provided start date:
         start_date_cam = start_date.replace('-','')
 
         self.create_config("ic_ymd", "Start date of model run.",
                            start_date_cam, is_nml_attr=True)
-=======
-        # Add number of latitudes in grid to configure object
-        nlat_desc = ["Number of unique latitude points in rectangular lat/lon grid.",
-                     "Set to 1 (one) for unstructured grids."]
-        self.create_config("nlat", nlat_desc, case_ny)
-
-        # Add number of longitudes in grid to configure object
-        nlon_desc = ["Number of unique longitude points in rectangular lat/lon grid.",
-                     "Total number of columns for unstructured grids."]
-        self.create_config("nlon", nlon_desc, case_nx)
->>>>>>> 8245b88b
 
         #------------------------
         # Set CAM physics columns
@@ -862,13 +850,13 @@
 
         else:
             # Add number of latitudes in grid to configure object
-            nlat_desc = "Number of unique latitude points in rectangular lat/lon" \
-                        " grid.\nSet to 1 (one) for unstructured grids."
+            nlat_desc = ["Number of unique latitude points in rectangular lat/lon grid.",
+                         "Set to 1 (one) for unstructured grids."]
             self.create_config("nlat", nlat_desc, case_ny)
 
             # Add number of longitudes in grid to configure object
-            nlon_desc = "Number of unique longitude points in rectangular lat/lon" \
-                        " grid.\nTotal number of columns for unstructured grids."
+            nlon_desc = ["Number of unique longitude points in rectangular lat/lon grid.",
+                         "Total number of columns for unstructured grids."]
             self.create_config("nlon", nlon_desc, case_nx)
 
         #---------------------------------------
@@ -914,18 +902,11 @@
         self.create_config("ocn", ocn_desc, comp_ocn,
                            ocn_valid_vals, is_nml_attr=True)
 
-<<<<<<< HEAD
-        phys_desc = """\n\
-        A semi-colon separated list of physics Suite Definition\n\
-        File (SDF) names. To specify the Kessler and Held-Suarez\n\
-        suites as run time options, use '--physics-suites kessler;rhs94'."""
-
-=======
         phys_desc = ["A semicolon-separated list of physics suite definition "
                      "file (SDF) names.",
                      "To specify the Kessler and Held-Suarez suites as ",
                      "run time options, use '--physics-suites kessler;held_suarez_1994'."]
->>>>>>> 8245b88b
+
         self.create_config("physics_suites", phys_desc,
                            user_config_opts.physics_suites)
 
@@ -936,10 +917,10 @@
         kind_valid_vals = ["REAL32","REAL64"]
 
         #dycore kind:
-        self.create_config("dyn_kind", 
+        self.create_config("dyn_kind",
                            "Fortran kind used in dycore for type real.",
                            user_config_opts.dyn_kind, kind_valid_vals)
- 
+
         #physics kind:
         self.create_config("phys_kind",
                            "Fortran kind used in physics for type real.",
@@ -989,25 +970,15 @@
         >>> ConfigCAM.parse_config_opts("--dyn se", test_mode=True) #doctest: +IGNORE_EXCEPTION_DETAIL
         Traceback (most recent call last):
         SystemExit: 2
-<<<<<<< HEAD
-        >>> ConfigCAM.parse_config_opts("--physics-suites kessler")
-        Namespace(analytic_ic=False, dyn='', physics_suites='kessler')
-        >>> ConfigCAM.parse_config_opts("--physics-suites kessler --dyn se")
-        Namespace(analytic_ic=False, dyn='se', physics_suites='kessler')
-        >>> ConfigCAM.parse_config_opts("--physics-suites kessler --dyn se --analytic_ic")
-        Namespace(analytic_ic=True, dyn='se', physics_suites='kessler')
-        >>> ConfigCAM.parse_config_opts("--physics-suites kessler;musica")
-        Namespace(analytic_ic=False, dyn='', physics_suites='kessler;musica')
-        >>> ConfigCAM.parse_config_opts("--physics-suites kessler musica", test_mode=True) #doctest: +IGNORE_EXCEPTION_DETAIL
-=======
         >>> vlist(ConfigCAM.parse_config_opts("--phys kessler"))
         [('dyn', ''), ('physics_suites', 'kessler')]
-        >>> vlist(ConfigCAM.parse_config_opts("--phys kessler  --dyn se"))
+        >>> vlist(ConfigCAM.parse_config_opts("--phys kessler --dyn se"))
         [('dyn', 'se'), ('physics_suites', 'kessler')]
+        >>> ConfigCAM.parse_config_opts("--physics-suites kessler --dyn se --analytic_ic")
+        [('analystic_ic', True), ('dyn', 'se'), ('physics_suites', 'kessler')]
         >>> vlist(ConfigCAM.parse_config_opts("--phys kessler;musica"))
         [('dyn', ''), ('physics_suites', 'kessler;musica')]
         >>> ConfigCAM.parse_config_opts("--phys kessler musica", test_mode=True) #doctest: +IGNORE_EXCEPTION_DETAIL
->>>>>>> 8245b88b
         Traceback (most recent call last):
         SystemExit: 2
         """
