--- conflicted
+++ resolved
@@ -40,9 +40,6 @@
 
 # Open CIME case log:
 _LOGGER = logging.getLogger(__name__)
-
-# Beginning of valid user_nl configuration line
-_USER_NL_LINE = re.compile(r"^[a-z][a-z0-9_]*[ ]*=", re.IGNORECASE)
 
 #################
 #HELPER FUNCTIONS
@@ -306,29 +303,6 @@
         # Determine location and name of "user_nl_cam" files:
         user_nl_fname = "user_nl_cam" + inst_string
         user_nl_file = os.path.join(caseroot, user_nl_fname)
-<<<<<<< HEAD
-
-        # Temporary user_nl file with history config stripped
-        user_nl_temp = os.path.join(confdir, "user_nl_temp")
-        if os.path.exists(user_nl_temp):
-            os.remove(user_nl_temp)
-        # end if
-
-        # Remove history configuration from the normal user_nl content
-        with open(user_nl_file, 'r') as infile:
-            clines = infile.readlines()
-        # end with
-        with open(user_nl_temp, 'w') as outfile:
-            for line in clines:
-                sline = line.strip()
-                if ((not sline) or (sline[0] == '!') or
-                    (_USER_NL_LINE.match(sline) is not None)):
-                    outfile.write(line)
-                # end if
-            # end or
-        # end with
-=======
->>>>>>> fd886c14
 
         # Check that file actually exists.  If not then throw an error:
         if not os.path.exists(user_nl_file):
