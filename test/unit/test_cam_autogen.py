"""
Python unit testing collection for the various
cam_autogen.py functions, including their
error-handling processes.  Please note that
these tests will only work with Python 3.7
or later.

To run these unit tests, simply type:

python test_cam_autogen.py

or (for more verbose output):

python test_cam_autogen.py -v

which will currently run 14 tests, all of which should pass.
"""

#----------------------------------------
#Import required python libraries/modules:
#----------------------------------------
import os
import os.path
import sys
import shutil
import glob
import filecmp
from collections.abc import Iterable

#Python unit-testing library:
import unittest

#Add directory to python path:
_CURRDIR = os.path.abspath(os.path.dirname(__file__))
_CAM_ROOT_DIR = os.path.join(_CURRDIR, os.pardir, os.pardir)
_CAM_CONF_DIR = os.path.abspath(os.path.join(_CAM_ROOT_DIR, "cime_config"))
_CCPP_DIR = os.path.join(_CAM_ROOT_DIR, "ccpp_framework", "scripts")

#Check for all necessary directories:
if not os.path.exists(_CAM_CONF_DIR):
    _EMSG = f"ERROR: Cannot find required '{_CAM_CONF_DIR}' directory"
    raise ImportError(_EMSG)
#End if
if not os.path.exists(_CCPP_DIR):
    _EMSG = f"ERROR: Cannot find CCPP-framework routines in '{_CCPP_DIR}'"
    raise ImportError(_EMSG)
#End if

#Add "cime_config" directory to python path:
sys.path.append(_CAM_CONF_DIR)

#Add "ccpp_framework" directory to python path:
sys.path.append(_CCPP_DIR)

#Import CAM autogen functions:
# pylint: disable=wrong-import-position
from cam_autogen import CamAutoGenError
from cam_autogen import _update_file, _find_schemes_in_sdf
from cam_autogen import _find_metadata_files, generate_registry
from cam_autogen import generate_physics_suites, generate_init_routines

#Import necessary CCPP framework functions:
from parse_tools import read_xml_file
from metadata_table import find_scheme_names

# pylint: enable=wrong-import-position

#+++++++++++++++++++++++++++++++++++++++++++
#Create "fake" CIME case to test cam_autogen
#+++++++++++++++++++++++++++++++++++++++++++

class FakeBuildCache:

    """
    Fake BuildCache class with methods
    needed to properly test cam_autogen
    functions.
    """

    # pylint: disable=unused-argument
    # pylint: disable=no-self-use
    def __init__(self):
        pass

    def update_registry(self, gen_reg_file, registry_files,
                        dycore):

        """Fake version of 'update_regsitry' method"""

    def registry_mismatch(self, gen_reg_file, registry_files,
                          dycore):

        """
        Fake version of 'registry_mismatch' method.
        It always return False, in order to avoid running the
        actual generation routines when performing doctests.
        """
        return False

    def update_ccpp(self, sdfs, scheme_files, xml_files,
                    preproc_defs, kind_phys):

        """Fake version of 'update_ccpp' method"""

    def ccpp_mismatch(self, sdfs, scheme_files, host_files,
                      preproc_defs, kind_phys):

        """
        Fake version of 'ccpp_mismatch' method.
        It always return False, in order to avoid running the
        actual generation routines when performing doctests.
        """
        return False

    def xml_nl_mismatch(self, create_nl_file, xml_files):

        """
        Fake version of 'xml_nl_mismatch' method.
        It always return False, in order to avoid running the
        actual generation routines when performing doctests.
        """
        return False

    def update_init_gen(self, input_file):

        """Fake version of 'update_init_gen' method."""

    def init_write_mismatch(self, input_file):

        """
        Fake version of 'init_write_mismatch' method.
        It always return False, in order to avoid running the
        actual generation routines when performing doctests.
        """
        return False

    def reg_file_list(self):

        """Fake version of 'reg_file_list' property."""

        return []

    def scheme_nl_metadata(self):

        """Fake version of 'scheme_nl_metadata' property."""

        return []

    def scheme_nl_groups(self):

        """Fake version of 'scheme_nl_groups' property."""

        return []

    def ic_names(self):

        """Fake version of 'ic_names' property."""

        return {}

    def constituents(self):
        """Fake version of 'constituents' property."""
        return []

<<<<<<< HEAD
    def diag_names(self):

        """Fake version of 'diag_names' property."""

        return {}

=======
>>>>>>> fd886c14
    # pylint: enable=no-self-use
    # pylint: enable=unused-argument

#++++++++++++++++++++++++++++++++++++++++++++++++++++++++++++++++++
#Main cam_autogen testing routine, used when script is run directly
#++++++++++++++++++++++++++++++++++++++++++++++++++++++++++++++++++

class CamAutoGenTestRoutine(unittest.TestCase):

    """
    Runs all CAM code autogeneration (cam_autogen) tests,
    to ensure that the scripts and error-handling methods
    are running properly.
    """

    #Set-up unit tests:
    def setUp(self):

        """Initalize Config_CAM object being tested."""

        #create fake build cache:
        test_cache = FakeBuildCache()

        #Add CAM build cache object to unittest object list:
        self.test_cache = test_cache

        #Set needed paths:
        test_suite_path = os.path.join(_CURRDIR, "sample_files")

        test_tmp_dir = os.path.join(_CURRDIR, "tmp")
        test_bldroot = os.path.join(test_tmp_dir, "test_bldroot")
        test_reg_dir = os.path.join(test_bldroot, "cam_registry")
        test_src_mods_dir = os.path.join(test_tmp_dir, "SourceMods")

        # Does "tmp" directory exist?  If not then create it:
        if not os.path.exists(test_tmp_dir):
            os.mkdir(test_tmp_dir)
        #End if

        # Remove old test directories if they exist:
        if os.path.exists(test_bldroot):
            shutil.rmtree(test_bldroot)
        #End if

        # Create source code directories needed in order
        # to avoid running the actual code generators
        # while testing:
        os.mkdir(test_bldroot)
        os.mkdir(test_reg_dir)
        os.mkdir(os.path.join(test_bldroot, "ccpp"))
        os.mkdir(os.path.join(test_bldroot, "phys_init"))

        # Remove old test SourceMods test directory,
        # and crate a new empty directory:
        if os.path.exists(test_src_mods_dir):
            shutil.rmtree(test_src_mods_dir)
        #End if
        os.mkdir(test_src_mods_dir)

        # Add paths to self:
        self.test_suite_path   = test_suite_path
        self.test_bldroot      = test_bldroot
        self.test_reg_dir      = test_reg_dir
        self.test_src_mods_dir = test_src_mods_dir

        # Add generated fortran scoping indent value to self:
        self.fort_indent = 3

    #+++++++++++++++++++++++++++++++++++++++++++++++++
    #Tests for "_update_file" autogen function
    #+++++++++++++++++++++++++++++++++++++++++++++++++

    def test_update_file_no_exist(self):

        """Check that "_update_file" correctly copies over a missing file."""

        #Set path to original file:
        orig_file = os.path.join(self.test_suite_path, "physics_types_simple.F90")

        #Set path to new (copied) file:
        new_file = os.path.join(self.test_bldroot, "physics_types_simple.F90")

        #Run function:
        _update_file("physics_types_simple.F90", orig_file, self.test_bldroot)

        #Check that the new file exists:
        self.assertTrue(os.path.exists(new_file))

        #Check that the new file matches the original:
        self.assertTrue(filecmp.cmp(new_file, orig_file, shallow=False))

        #Remove "new" file from bld directory:
        if os.path.exists(new_file):
            os.remove(new_file)
        #End if

    #+++++++++++++++++++++++++++++++++++++++++++++++++++++++++++++++++

    def test_update_file_match(self):

        """Check that "_update_file correctly does nothing if the two files match."""

        #Set path to original file:
        orig_file = os.path.join(self.test_suite_path, "physics_types_simple.F90")

        #Set path to new (copied) file:
        new_file = os.path.join(self.test_bldroot, "physics_types_simple.F90")

        #Copy over original file:
        shutil.copy2(orig_file, new_file)

        #Run function:
        _update_file("physics_types_simple.F90", orig_file, self.test_bldroot)

        #Check that the new file exists:
        self.assertTrue(os.path.exists(new_file))

        #Check that the new file matches the original:
        self.assertTrue(filecmp.cmp(new_file, orig_file, shallow=False))

        #Remove "new" file from bld directory:
        if os.path.exists(new_file):
            os.remove(new_file)
        #End if

    #+++++++++++++++++++++++++++++++++++++++++++++++++++++++++++++++++

    def test_update_file_mismatch(self):

        """Check that "_update_file" correctly replaces a mis-matched file."""

        #Set path to original file:
        orig_file = os.path.join(self.test_suite_path, "physics_types_simple.F90")

        #Set path to "bad" file:
        bad_file = os.path.join(self.test_suite_path, "physics_types_ddt2.F90")

        #Set path to new (copied) file:
        new_file = os.path.join(self.test_bldroot, "physics_types_simple.F90")

        #Copy over a different file but label it as the same file:
        shutil.copy2(bad_file, new_file)

        #Run function:
        _update_file("physics_types_simple.F90", orig_file, self.test_bldroot)

        #Check that the new file exists:
        self.assertTrue(os.path.exists(new_file))

        #Check that the new file matches the original:
        self.assertTrue(filecmp.cmp(new_file, orig_file, shallow=False))

        #Remove "new" file from bld directory:
        if os.path.exists(new_file):
            os.remove(new_file)
        #End if

    #+++++++++++++++++++++++++++++++++++++++++++++++++
    #Tests for "_find_schemes_in_sdf" autogen function
    #+++++++++++++++++++++++++++++++++++++++++++++++++

    def test_find_schemes_in_sdf(self):

        """Check that "_find_schemes_in_sdf" correctly finds schemes in an SDF file."""

        #Set path to sample SDF file:
        test_sdf = os.path.join(self.test_suite_path, "write_init_files", "suite_simple.xml")

        #Open XML file:
        _, test_suite = read_xml_file(test_sdf)

        #Set expected results:
        expected_results = ["temp_adjust"]

        #Run function:
        gen_results = _find_schemes_in_sdf(test_suite)

        #Check that the output list matches what is expected:
        self.assertEqual(gen_results, expected_results)

    #+++++++++++++++++++++++++++++++++++++++++++++++++++++++++++++++++

    def test_find_schemes_no_schemes(self):

        """
        Check that "_find_schemes_in_sdf" correctly
        returns an empty list if no schemes are found.
        """

        #Set path to a non-SDF file:
        bad_sdf = os.path.join(self.test_suite_path, "banana_namelist.xml")

        #Open XML file:
        _, bad_file_root = read_xml_file(bad_sdf)

        #Run function:
        gen_results = _find_schemes_in_sdf(bad_file_root)

        #Check that the output list is empty:
        self.assertEqual(gen_results, [])

    #+++++++++++++++++++++++++++++++++++++++++++++++++
    #Tests for "_find_metadata_files" autogen function
    #+++++++++++++++++++++++++++++++++++++++++++++++++

    def test_find_metadata_files(self):

        """Check that "_find_metadata_files" works properly if given the proper inputs."""

        #Copy test files into test SourceMods directory:
        test_meta = os.path.join(self.test_suite_path, "write_init_files", "temp_adjust.meta")
        test_src = os.path.join(self.test_suite_path, "write_init_files", "temp_adjust.F90")

        shutil.copy2(test_meta, self.test_src_mods_dir)
        shutil.copy2(test_src, self.test_src_mods_dir)

        #Set expected dictionary values:
        expected_schemes = {'temp_adjust': (f'{self.test_src_mods_dir}'+os.sep+'temp_adjust.meta',
                            f'{self.test_src_mods_dir}'+os.sep+'temp_adjust.F90', None)}

        #Run function:
        test_scheme_files = _find_metadata_files([self.test_src_mods_dir], find_scheme_names)

        #Check that the output dictionary matches what is expected:
        self.assertEqual(test_scheme_files, expected_schemes)

        #Remove test files:
        test_meta_files = glob.glob(f"{self.test_src_mods_dir}"+os.sep+"temp_adjust.*")
        for test_file in test_meta_files:
            os.remove(test_file)
        #End for

    #+++++++++++++++++++++++++++++++++++++++++++++++++++++++++++++++++

    def test_missing_src_files(self):

        """
        Check that "_find_metadata_files" raises the appropriate error
        if there are meta files with no equivalent source (Fortran) files.
        """

        #Copy test files into test SourceMods directory:
        phys_dup_file = os.path.join(self.test_suite_path, "phys_types_dup_section.meta")
        phys_no_table = os.path.join(self.test_suite_path, "phys_types_no_table.meta")
        phys_ref_pres = os.path.join(self.test_suite_path, "ref_pres.meta")

        shutil.copy2(phys_dup_file, self.test_src_mods_dir)
        shutil.copy2(phys_no_table, self.test_src_mods_dir)
        shutil.copy2(phys_ref_pres, self.test_src_mods_dir)

        #Set expected error message:
        emsg = "ERROR: No Fortran files were found for the following meta files:"
        emsg += f"\n{self.test_src_mods_dir}"+os.sep+"phys_types_dup_section.meta"
        emsg += f"\n{self.test_src_mods_dir}"+os.sep+"phys_types_no_table.meta"
        emsg += f"\n{self.test_src_mods_dir}"+os.sep+"ref_pres.meta"

        #Expect "CamAutoGenError":
        with self.assertRaises(CamAutoGenError) as autoerr:
            #Run function:
            _ = _find_metadata_files([self.test_src_mods_dir], find_scheme_names)
        #End with

        #Check that error message matches what's expected:
        self.assertEqual(emsg, str(autoerr.exception))

        #Remove test files:
        test_meta_files = glob.glob(f"{self.test_src_mods_dir}"+os.sep+"*.meta")
        for test_file in test_meta_files:
            os.remove(test_file)
        #End for

    #+++++++++++++++++++++++++++++++++++++++++++++++++++++++++++++++++

    def test_two_schemes_one_namelist_xml(self):

        """
        Check that "_find_metadata_files" raises the appropriate error
        if there is a namelist meta, source, and xml file, but the
        meta and source files contain multiple schemes.
        """

        #Copy files into test SourceMods directory:
        two_schemes_meta = os.path.join(self.test_suite_path, "autogen_files",
                                        "two_scheme_banana.meta")
        two_schemes_src = os.path.join(self.test_suite_path, "autogen_files",
                                       "two_scheme_banana.F90")
        two_schemes_xml = os.path.join(self.test_suite_path, "autogen_files",
                                       "two_scheme_banana_namelist.xml")

        shutil.copy2(two_schemes_meta, self.test_src_mods_dir)
        shutil.copy2(two_schemes_src, self.test_src_mods_dir)
        shutil.copy2(two_schemes_xml, self.test_src_mods_dir)

        #Set xml path used in expected error message:
        bad_xml_file = os.path.join(self.test_src_mods_dir, "two_scheme_banana_namelist.xml")

        #Set expected error message:
        emsg = "ERROR: This XML file was associated with more than one scheme"
        emsg += f"\n{bad_xml_file}"

        #Expect "CamAutoGenError":
        with self.assertRaises(CamAutoGenError) as autoerr:
            #Run function:
            _ = _find_metadata_files([self.test_src_mods_dir], find_scheme_names)
        #End with

        #Check that error message matches what's expected:
        self.assertEqual(emsg, str(autoerr.exception))

        #---------------------
        #Now try two XML files:
        #---------------------

        #Set xml path for second bad XML file:
        bad_xml_file_copy = os.path.join(self.test_src_mods_dir, "two_scheme_copy_namelist.xml")

        #Copy files into test SourceMods directory again:
        shutil.copy2(two_schemes_meta, os.path.join(self.test_src_mods_dir, "two_scheme_copy.meta"))
        shutil.copy2(two_schemes_src, os.path.join(self.test_src_mods_dir, "two_scheme_copy.F90"))
        shutil.copy2(two_schemes_xml, bad_xml_file_copy)

        #Set new expected error message:
        emsg = "ERROR: These XML files were associated with more than one scheme"
        emsg += f"\n{bad_xml_file}\n{bad_xml_file_copy}"

        #Expect "CamAutoGenError":
        with self.assertRaises(CamAutoGenError) as autoerr:
            #Run function:
            _ = _find_metadata_files([self.test_src_mods_dir], find_scheme_names)
        #End with

        #Check that error message matches what's expected:
        self.assertEqual(emsg, str(autoerr.exception))

        #Remove test files:
        test_meta_files = glob.glob(f"{self.test_src_mods_dir}"+os.sep+"two_scheme_banana*")
        for test_file in test_meta_files:
            os.remove(test_file)
        #End for

        test_meta_files = glob.glob(f"{self.test_src_mods_dir}"+os.sep+"two_scheme_copy*")
        for test_file in test_meta_files:
            os.remove(test_file)
        #End for

    #+++++++++++++++++++++++++++++++++++++++++++++++++
    #Tests for "generate_registry" autogen function
    #+++++++++++++++++++++++++++++++++++++++++++++++++

    def test_generate_registry(self):

        """Check that "generate_registry" works properly if given the proper inputs."""

        #Set path to src/data (where the registry file is located):
        test_data_search = [os.path.join(_CAM_ROOT_DIR, "src", "data")]

        #Set expected output tuple:
        expected_results = (f'{self.test_bldroot}'+os.sep+'cam_registry', False, [], {}, [])

        #Run registry generation function:
        gen_results = generate_registry(test_data_search, self.test_cache, _CAM_ROOT_DIR,
                                        self.test_bldroot, self.test_src_mods_dir, 'se',
                                        self.fort_indent)

        #Check that the output tuple matches what is expected:
        self.assertEqual(gen_results, expected_results)

    #+++++++++++++++++++++++++++++++++++++++++++++++++++++++++++++++++

    def test_bad_generate_registry_search_path(self):

        """
        Check that "generate_registry" fails with the correct
        error if unable to find a registry file.
        """

        #Set "bad" path for testing:
        bad_path = ["/bad/path"]

        #Set expected error message:
        emsg = f"ERROR: Unable to find CAM registry, registry.xml, in [{bad_path[0]}]"

        #Expect "CamAutoGenError":
        with self.assertRaises(CamAutoGenError) as autoerr:
            #Run function:
            _ = generate_registry(bad_path, self.test_cache, _CAM_ROOT_DIR,
                                  self.test_bldroot, self.test_src_mods_dir, 'se',
                                  self.fort_indent)
        #End with

        #Check that error message matches what's expected:
        self.assertEqual(emsg, str(autoerr.exception))

    #++++++++++++++++++++++++++++++++++++++++++++++++++++
    #Tests for "generate_physics_suites" autogen function
    #++++++++++++++++++++++++++++++++++++++++++++++++++++

    def test_generate_physics_suites(self):

        """Check that "generate_physics_suites" works properly if given the proper inputs"""

        #Copy test files into test SourceMods directory:
        test_suite = os.path.join(self.test_suite_path, "write_init_files", "suite_simple.xml")
        test_meta  = os.path.join(self.test_suite_path, "write_init_files", "temp_adjust.meta")
        test_src  = os.path.join(self.test_suite_path, "write_init_files", "temp_adjust.F90")

        shutil.copy2(test_suite, self.test_src_mods_dir)
        shutil.copy2(test_meta, self.test_src_mods_dir)
        shutil.copy2(test_src, self.test_src_mods_dir)

        #Set expected output tuple:
        expected_results = ([f'{self.test_bldroot}'+os.sep+'ccpp_physics',
                             f'{self.test_bldroot}'+os.sep+'ccpp'], False,
                             f'{self.test_bldroot}'+os.sep+'ccpp'+os.sep+'ccpp_datatable.xml',
                             [], None)

        #Run physics suite generation function:
        gen_results = generate_physics_suites(self.test_cache, "UNSET", "cam", "simple",
                                              _CAM_ROOT_DIR, self.test_bldroot,
                                              self.test_reg_dir, [],
                                              self.test_src_mods_dir, False)

        #Due to the presence of a "dict_values" dictview object which needs
        #to be treated in a special way, the tuples will need to be iterated
        #over and each element compared directly:
        for idx, elem in enumerate(gen_results):
            #Check if a variable is iterable.  If so then convert to a list,
            #which is needed to manage the "dict_values" view object:
            if isinstance(elem, Iterable):
                #Convert to list and then compare:
                self.assertEqual(list(elem), list(expected_results[idx]))
            else:
                #Assert elements match:
                self.assertEqual(elem, expected_results[idx])
            #End if
        #End for

        #Remove extra test files:
        test_meta_files = glob.glob(f"{self.test_src_mods_dir}"+os.sep+"temp_adjust.*")
        for test_file in test_meta_files:
            os.remove(test_file)
        #End for
        os.remove(os.path.join(self.test_src_mods_dir, "suite_simple.xml"))

    #+++++++++++++++++++++++++++++++++++++++++++++++++++++++++++++++++

    def test_missing_sdf_generate_physics_suites(self):

        """
        Check that "generate_physics_suites" fails with
        the correct error if the specified SDF cannot be
        found.
        """

        #Set expected error message:
        emsg = "ERROR: Unable to find SDF for suite 'missing'"

        #Expect "CamAutoGenError":
        with self.assertRaises(CamAutoGenError) as autoerr:
            _ = generate_physics_suites(self.test_cache, "UNSET", "cam", "missing",
                                        _CAM_ROOT_DIR, self.test_bldroot,
                                        self.test_reg_dir, [],
                                        self.test_src_mods_dir, False)
        #End with

        #Check that error message matches what's expected:
        self.assertEqual(emsg, str(autoerr.exception))

    #+++++++++++++++++++++++++++++++++++++++++++++++++++++++++++++++++

    def test_missing_scheme_generate_physics_suites(self):

        """
        Check that "generate_physics_suites" fails with
        the correct error if a scheme specified by an
        SDF cannot be found.
        """

        #Set expected error message:
        emsg = "ERROR: No metadata file found for physics scheme 'temp_adjust'"

        #Copy test files into test SourceMods directory:
        test_suite = os.path.join(self.test_suite_path, "write_init_files", "suite_simple.xml")
        shutil.copy2(test_suite, self.test_src_mods_dir)

        #Expect "CamAutoGenError":
        with self.assertRaises(CamAutoGenError) as autoerr:
            _ = generate_physics_suites(self.test_cache, "UNSET", "cam", "simple",
                                        _CAM_ROOT_DIR, self.test_bldroot,
                                        self.test_reg_dir, [],
                                        self.test_src_mods_dir, False)
        #End with

        #Check that error message matches what's expected:
        self.assertEqual(emsg, str(autoerr.exception))

        #Remove extra test file:
        os.remove(os.path.join(self.test_src_mods_dir, "suite_simple.xml"))

    #+++++++++++++++++++++++++++++++++++++++++++++++++++
    #Tests for "generate_init_routines" autogen function
    #+++++++++++++++++++++++++++++++++++++++++++++++++++

    def test_generate_init_routines(self):

        """Check that "test_generate_init_routines" works properly if given the proper inputs"""

        #Set expected output path:
        expected_path = os.path.join(self.test_bldroot, "phys_init")

        #Run init routines generation function:
        gen_path = generate_init_routines(self.test_cache, self.test_bldroot, False, False,
                                          self.test_src_mods_dir, self.fort_indent, None, {}, [])

        #Check that the output path matches what is expected:
        self.assertEqual(gen_path, expected_path)

#################################################
#Run unit tests if this script is called directly
#################################################

if __name__ == "__main__":
    unittest.main()

############
#End of file
############<|MERGE_RESOLUTION|>--- conflicted
+++ resolved
@@ -162,15 +162,6 @@
         """Fake version of 'constituents' property."""
         return []
 
-<<<<<<< HEAD
-    def diag_names(self):
-
-        """Fake version of 'diag_names' property."""
-
-        return {}
-
-=======
->>>>>>> fd886c14
     # pylint: enable=no-self-use
     # pylint: enable=unused-argument
 
