!
! This work (Common Community Physics Package Framework), identified by
! NOAA, NCAR, CU/CIRES, is free of known copyright restrictions and is
! placed in the public domain.
!
! THE SOFTWARE IS PROVIDED "AS IS", WITHOUT WARRANTY OF ANY KIND, EXPRESS OR
! IMPLIED, INCLUDING BUT NOT LIMITED TO THE WARRANTIES OF MERCHANTABILITY,
! FITNESS FOR A PARTICULAR PURPOSE AND NONINFRINGEMENT. IN NO EVENT SHALL
! THE AUTHORS BE LIABLE FOR ANY CLAIM, DAMAGES OR OTHER LIABILITY, WHETHER
! IN AN ACTION OF CONTRACT, TORT OR OTHERWISE, ARISING FROM, OUT OF OR IN
! CONNECTION WITH THE SOFTWARE OR THE USE OR OTHER DEALINGS IN THE SOFTWARE.


!>
!! @brief Auto-generated Initial conditions source file, physics_inputs_bvd.F90
!!
!
module physics_inputs_bvd


   implicit none
   private


!! public interfaces
   public :: physics_read_data
   public :: physics_check_data

CONTAINS

   subroutine physics_read_data(file, suite_names, timestep, read_initialized_variables)
      use pio,                       only: file_desc_t
      use cam_abortutils,            only: endrun
      use spmd_utils,                only: masterproc
      use shr_kind_mod,              only: SHR_KIND_CS, SHR_KIND_CL, SHR_KIND_CX
      use physics_data,              only: read_field, find_input_name_idx, no_exist_idx, init_mark_idx, prot_no_init_idx, const_idx
      use cam_ccpp_cap,              only: ccpp_physics_suite_variables, cam_constituents_array, cam_model_const_properties
      use ccpp_kinds,                only: kind_phys
      use phys_vars_init_check_bvd,  only: phys_var_num, phys_var_stdnames, input_var_names, std_name_len, is_initialized
      use ccpp_constituent_prop_mod, only: ccpp_constituent_prop_ptr_t
      use cam_logfile,               only: iulog
      use physics_types_bad_vertdim, only: slp, theta

      ! Dummy arguments
      type(file_desc_t),          intent(inout) :: file
      character(len=SHR_KIND_CS), intent(in)    :: suite_names(:) !Names of CCPP suites
      integer,                    intent(in)    :: timestep
      logical,  optional,         intent(in)    :: read_initialized_variables

      ! Local variables:

      ! Character array containing all CCPP-required variable standard names:
      character(len=std_name_len), allocatable :: ccpp_required_data(:)

      ! Strings which store names of any missing or non-initialized vars:
      character(len=SHR_KIND_CL) :: missing_required_vars
      character(len=SHR_KIND_CL) :: protected_non_init_vars

      character(len=SHR_KIND_CX) :: errmsg          !CCPP framework error message
      integer                    :: errflg          !CCPP framework error flag
      integer                    :: n               !Loop control variable
      integer                    :: name_idx        !Input variable array index
      integer                    :: constituent_idx !Constituent table index
      integer                    :: const_input_idx !input_var_names index for a consituent
      integer                    :: req_idx         !Required variable array index
      integer                    :: suite_idx       !Suite array index
      character(len=2)           :: sep             !String separator used to print err messages
      character(len=2)           :: sep2            !String separator used to print err messages
      character(len=2)           :: sep3            !String separator used to print err messages
      real(kind=kind_phys), pointer :: field_data_ptr(:,:,:)
      logical                    :: var_found       !Bool to determine if consituent found in data files
      character(len=std_name_len) :: std_name       !Variable to hold constiutent standard name

      ! Fields needed for getting default data value for constituents
      type(ccpp_constituent_prop_ptr_t), pointer :: const_props(:)
      real(kind=kind_phys)                       :: constituent_default_value
      real(kind=kind_phys)                       :: constituent_min_value
      integer                                    :: constituent_errflg
      character(len=512)                         :: constituent_errmsg
      logical                                    :: constituent_has_default

      ! Logical to default optional argument to False:
      logical                    :: use_init_variables

      ! Initalize missing and non-initialized variables strings:
      missing_required_vars = ' '
      protected_non_init_vars = ' '
      sep = ''
      sep2 = ''
      sep3 = ''

      ! Initialize use_init_variables based on whether it was input to function:
      if (present(read_initialized_variables)) then
         use_init_variables = read_initialized_variables
      else
         use_init_variables = .false.
      end if

      ! Loop over CCPP physics/chemistry suites:
      do suite_idx = 1, size(suite_names, 1)

         ! Search for all needed CCPP input variables, so that they can be read from input file if need be:
            call ccpp_physics_suite_variables(suite_names(suite_idx), ccpp_required_data, errmsg, errflg, input_vars=.true., output_vars=.false.)

         ! Loop over all required variables and read from file if uninitialized:
         do req_idx = 1, size(ccpp_required_data, 1)

            ! Find IC file input name array index for required variable:
            name_idx = find_input_name_idx(ccpp_required_data(req_idx), use_init_variables, constituent_idx)

            ! Check for special index values:
            select case (name_idx)

               case (init_mark_idx)

                  ! If variable is already initialized, then do nothing.

               case (no_exist_idx)

                  ! If an index was never found, then save variable name and check the rest of the variables, after which the model simulation will
                  ! end:
                     missing_required_vars(len_trim(missing_required_vars)+1:) = trim(sep)//trim(ccpp_required_data(req_idx))

                  ! Update character separator to now include comma:
                  sep = ', '

               case (prot_no_init_idx)

                  ! If an index was found for a protected variable, but that variable was never marked as initialized, then save the variable name
                  ! and check the rest of the variables, after which the model simulation will end:
                     protected_non_init_vars(len_trim(protected_non_init_vars)+1:) = trim(sep2)//trim(ccpp_required_data(req_idx))

                  ! Update character separator to now include comma:
                  sep2 = ', '

               case (const_idx)

                  ! If an index was found in the constituent hash table, then do nothing, this will be handled later

               case default

                  ! Read variable from IC file:

                  select case (trim(phys_var_stdnames(name_idx)))
                     case ('potential_temperature')
                        call read_field(file, 'potential_temperature', input_var_names(:,name_idx), 'lev', timestep, theta)

                     case ('air_pressure_at_sea_level')
                        call endrun('Cannot read slp from file'//', slp has unsupported dimension, band_number.')

                  end select !read variables
               end select !special indices

         end do !Suite-required variables

         ! End simulation if there are missing input variables that are required:
         if (len_trim(missing_required_vars) > 0) then
            call endrun("Required variables missing from registered list of input variables: "//&
               trim(missing_required_vars))
         end if

         ! End simulation if there are protected input variables that are not initialized:
         if (len_trim(protected_non_init_vars) > 0) then
            call endrun("Required, protected input variables are not initialized: "//&
               trim(protected_non_init_vars))
         end if

         ! Deallocate required variables array for use in next suite:
         deallocate(ccpp_required_data)

      end do !CCPP suites

      ! Read in constituent variables if not using init variables
      field_data_ptr => cam_constituents_array()
      const_props => cam_model_const_properties()

      ! Iterate over all registered constituents
      do constituent_idx = 1, size(const_props)
         var_found = .false.
         ! Check if constituent standard name in registered SIMA standard names list:
         call const_props(constituent_idx)%standard_name(std_name)
         if(any(phys_var_stdnames == trim(std_name))) then
            ! Don't read the variable in if it's already initialized
            if (is_initialized(std_name)) then
               cycle
            end if
            ! Find array index to extract correct input names:
            do n=1, phys_var_num
               if(trim(phys_var_stdnames(n)) == trim(std_name)) then
                  const_input_idx = n
                  exit
               end if
            end do
            call read_field(file, std_name, input_var_names(:,const_input_idx), 'lev', timestep, field_data_ptr(:,:,constituent_idx),                  &
                 mark_as_read=.false., error_on_not_found=.false., var_found=var_found)
         else
            ! If not in standard names list, then just use constituent name as input file name:
            call read_field(file, std_name, [std_name], 'lev', timestep, field_data_ptr(:,:,constituent_idx), mark_as_read=.false.,                    &
                 error_on_not_found=.false., var_found=var_found)
         end if
         if(.not. var_found) then
            constituent_has_default = .false.
            call const_props(constituent_idx)%has_default(constituent_has_default, constituent_errflg, constituent_errmsg)
            if (constituent_errflg /= 0) then
               call endrun(constituent_errmsg, file=__FILE__, line=__LINE__)
            end if
            if (constituent_has_default) then
               call const_props(constituent_idx)%default_value(constituent_default_value, constituent_errflg, constituent_errmsg)
               if (constituent_errflg /= 0) then
                  call endrun(constituent_errmsg, file=__FILE__, line=__LINE__)
               end if
               field_data_ptr(:,:,constituent_idx) = constituent_default_value
               if (masterproc) then
                  write(iulog,*) 'Constituent ', trim(std_name), ' initialized to default value: ', constituent_default_value
               end if
            else
<<<<<<< HEAD
               field_data_ptr(:,:,constituent_idx) = 0._kind_phys
=======
               ! Intialize to constituent's configured minimum value
               call const_props(constituent_idx)%minimum(constituent_min_value, constituent_errflg, constituent_errmsg)
               field_data_ptr(:,:,constituent_idx) = constituent_min_value
>>>>>>> fd886c14
               if (masterproc) then
                  write(iulog,*) 'Constituent ', trim(std_name), ' default value not configured.  Setting to 0.'
               end if
            end if
         end if
      end do

   end subroutine physics_read_data

   subroutine physics_check_data(file_name, suite_names, timestep, min_difference, min_relative_value)
      use pio,                       only: file_desc_t, pio_nowrite
      use cam_abortutils,            only: endrun
      use shr_kind_mod,              only: SHR_KIND_CS, SHR_KIND_CL, SHR_KIND_CX
      use physics_data,              only: check_field, find_input_name_idx, no_exist_idx, init_mark_idx, prot_no_init_idx, const_idx
      use cam_ccpp_cap,              only: ccpp_physics_suite_variables, cam_advected_constituents_array, cam_model_const_properties
      use cam_constituents,          only: const_get_index
      use ccpp_kinds,                only: kind_phys
      use cam_logfile,               only: iulog
      use spmd_utils,                only: masterproc
      use phys_vars_init_check,      only: is_read_from_file
      use ioFileMod,                 only: cam_get_file
      use cam_pio_utils,             only: cam_pio_openfile, cam_pio_closefile
      use ccpp_constituent_prop_mod, only: ccpp_constituent_prop_ptr_t
      use phys_vars_init_check_bvd,  only: phys_var_num, phys_var_stdnames, input_var_names, std_name_len
      use physics_types_bad_vertdim, only: slp, theta

      ! Dummy arguments
      character(len=SHR_KIND_CL), intent(in) :: file_name
      character(len=SHR_KIND_CS), intent(in) :: suite_names(:) !Names of CCPP suites
      integer,                    intent(in) :: timestep
      real(kind_phys),            intent(in) :: min_difference
      real(kind_phys),            intent(in) :: min_relative_value

      ! Local variables:

      ! Character array containing all CCPP-required variable standard names:
      character(len=std_name_len), allocatable :: ccpp_required_data(:)

      ! Strings which store names of any missing or non-initialized vars:
      character(len=SHR_KIND_CL) :: missing_required_vars
      character(len=SHR_KIND_CL) :: protected_non_init_vars
      character(len=SHR_KIND_CL) :: missing_input_names

      character(len=SHR_KIND_CX) :: errmsg    !CCPP framework error message
      integer                    :: errflg    !CCPP framework error flag
      integer                    :: n         !Loop control variable
      integer                    :: name_idx  !Input variable array index
      integer                    :: constituent_idx !Index of variable in constituent array
      integer                    :: const_input_idx !input_var_names index for a consituent
      integer                    :: req_idx   !Required variable array index
      integer                    :: suite_idx !Suite array index
      character(len=SHR_KIND_CL) :: ncdata_check_loc
      type(file_desc_t), pointer :: file
      logical                    :: file_found
      logical                    :: is_first
      logical                    :: is_read
      character(len=std_name_len) :: std_name       !Variable to hold constiutent standard name
      real(kind=kind_phys), pointer :: field_data_ptr(:,:,:)
      type(ccpp_constituent_prop_ptr_t), pointer :: const_props(:)

      ! Initalize missing and non-initialized variables strings:
      missing_required_vars = ' '
      protected_non_init_vars = ' '
      missing_input_names   = ' '
      nullify(file)
      is_first = .true.

      if (masterproc) then
         write(iulog,*) ''
         write(iulog,*) '********** Physics Check Data Results **********'
         write(iulog,*) ''
         write(iulog,*) 'TIMESTEP: ', timestep
      end if
      if (file_name == 'UNSET') then
         write(iulog,*) 'WARNING: Namelist variable ncdata_check is UNSET.', ' Model will run, but physics check data will not be printed'
         return
      end if
      ! Open check file:
      call cam_get_file(file_name, ncdata_check_loc, allow_fail=.true., lexist=file_found, log_info=.false.)
      if (.not. file_found) then
         write(iulog,*) 'WARNING: Check file ', trim(file_name), ' not found. Model will run, but physics check data will not be printed'
         return
      end if
      allocate(file)
      call cam_pio_openfile(file, ncdata_check_loc, pio_nowrite, log_info=.false.)
      ! Loop over CCPP physics/chemistry suites:
      do suite_idx = 1, size(suite_names, 1)

         ! Search for all needed CCPP input variables, so that they can be read from input file if need be:
            call ccpp_physics_suite_variables(suite_names(suite_idx), ccpp_required_data, errmsg, errflg, input_vars=.true., output_vars=.false.)

         ! Loop over all required variables as specified by CCPP suite:
         do req_idx = 1, size(ccpp_required_data, 1)

            ! First check if the required variable is a constituent:
            call const_get_index(ccpp_required_data(req_idx), constituent_idx, abort=.false., warning=.false.)
            if (constituent_idx > -1) then
               cycle
            else
               ! The required variable is not a constituent. Check if the variable was read from a file
               ! Find IC file input name array index for required variable:
               call is_read_from_file(ccpp_required_data(req_idx), is_read, stdnam_idx_out=name_idx)
               if (.not. is_read) then
                  cycle
               end if
               ! Check variable vs input check file:

               select case (trim(phys_var_stdnames(name_idx)))
               case ('potential_temperature')
                  call check_field(file, input_var_names(:,name_idx), 'lev', timestep, theta, 'potential_temperature', min_difference,                 &
                       min_relative_value, is_first)

               case ('air_pressure_at_sea_level')
                  call endrun('Cannot check status of slp'//', slp has unsupported dimension, band_number.')

               end select !check variables
            end if !check if constituent
         end do !Suite-required variables

         ! Deallocate required variables array for use in next suite:
         deallocate(ccpp_required_data)

      end do !CCPP suites

      ! Check constituent variables
      field_data_ptr => cam_advected_constituents_array()
      const_props => cam_model_const_properties()

      do constituent_idx = 1, size(const_props)
         ! Check if constituent standard name in registered SIMA standard names list:
         call const_props(constituent_idx)%standard_name(std_name)
         if(any(phys_var_stdnames == std_name)) then
            ! Find array index to extract correct input names:
            do n=1, phys_var_num
               if(trim(phys_var_stdnames(n)) == trim(std_name)) then
                  const_input_idx = n
                  exit
               end if
            end do
            call check_field(file, input_var_names(:,const_input_idx), 'lev', timestep, field_data_ptr(:,:,constituent_idx), std_name,                 &
                 min_difference, min_relative_value, is_first)
         else
            ! If not in standard names list, then just use constituent name as input file name:
            call check_field(file, [std_name], 'lev', timestep, field_data_ptr(:,:,constituent_idx), std_name, min_difference, min_relative_value,     &
                 is_first)
         end if
      end do
      ! Close check file:
      call cam_pio_closefile(file)
      deallocate(file)
      nullify(file)
      if (is_first) then
         if (masterproc) then
            write(iulog,*) ''
            write(iulog,*) 'No differences found!'
         end if
      end if
      if (masterproc) then
         write(iulog,*) ''
         write(iulog,*) '********** End Physics Check Data Results **********'
         write(iulog,*) ''
      end if
   end subroutine physics_check_data

end module physics_inputs_bvd<|MERGE_RESOLUTION|>--- conflicted
+++ resolved
@@ -135,7 +135,51 @@
 
                case (const_idx)
 
-                  ! If an index was found in the constituent hash table, then do nothing, this will be handled later
+                  ! If an index was found in the constituent hash table, then read in the data to that index of the constituent array
+
+                  var_found = .false.
+                  field_data_ptr => cam_constituents_array()
+
+                  ! Check if constituent standard name in registered SIMA standard names list:
+                  if(any(phys_var_stdnames == ccpp_required_data(req_idx))) then
+                     ! Find array index to extract correct input names:
+                     do n=1, phys_var_num
+                        if(trim(phys_var_stdnames(n)) == trim(ccpp_required_data(req_idx))) then
+                           const_input_idx = n
+                           exit
+                        end if
+                     end do
+                     call read_field(file, ccpp_required_data(req_idx), input_var_names(:,const_input_idx), 'lev', timestep,                           &
+                          field_data_ptr(:,:,constituent_idx), mark_as_read=.false., error_on_not_found=.false., var_found=var_found)
+                  else
+                     ! If not in standard names list, then just use constituent name as input file name:
+                     call read_field(file, ccpp_required_data(req_idx), [ccpp_required_data(req_idx)], 'lev', timestep,                                &
+                          field_data_ptr(:,:,constituent_idx), mark_as_read=.false., error_on_not_found=.false., var_found=var_found)
+                  end if
+                  if(.not. var_found) then
+                     const_props => cam_model_const_properties()
+                     constituent_has_default = .false.
+                     call const_props(constituent_idx)%has_default(constituent_has_default, constituent_errflg, constituent_errmsg)
+                     if (constituent_errflg /= 0) then
+                        call endrun(constituent_errmsg, file=__FILE__, line=__LINE__)
+                     end if
+                     if (constituent_has_default) then
+                        call const_props(constituent_idx)%default_value(constituent_default_value, constituent_errflg, constituent_errmsg)
+                        if (constituent_errflg /= 0) then
+                           call endrun(constituent_errmsg, file=__FILE__, line=__LINE__)
+                        end if
+                        field_data_ptr(:,:,constituent_idx) = constituent_default_value
+                        if (masterproc) then
+                           write(iulog,*) 'Consitituent ', trim(ccpp_required_data(req_idx)), ' initialized to default value: ',                       &
+                                constituent_default_value
+                        end if
+                     else
+                        field_data_ptr(:,:,constituent_idx) = 0._kind_phys
+                        if (masterproc) then
+                           write(iulog,*) 'Constituent ', trim(ccpp_required_data(req_idx)), ' default value not configured.  Setting to 0.'
+                        end if
+                     end if
+                  end if
 
                case default
 
@@ -214,13 +258,9 @@
                   write(iulog,*) 'Constituent ', trim(std_name), ' initialized to default value: ', constituent_default_value
                end if
             else
-<<<<<<< HEAD
-               field_data_ptr(:,:,constituent_idx) = 0._kind_phys
-=======
                ! Intialize to constituent's configured minimum value
                call const_props(constituent_idx)%minimum(constituent_min_value, constituent_errflg, constituent_errmsg)
                field_data_ptr(:,:,constituent_idx) = constituent_min_value
->>>>>>> fd886c14
                if (masterproc) then
                   write(iulog,*) 'Constituent ', trim(std_name), ' default value not configured.  Setting to 0.'
                end if
