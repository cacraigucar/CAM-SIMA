--- conflicted
+++ resolved
@@ -217,13 +217,9 @@
                   write(iulog,*) 'Constituent ', trim(std_name), ' initialized to default value: ', constituent_default_value
                end if
             else
-<<<<<<< HEAD
-               field_data_ptr(:,:,constituent_idx) = 0._kind_phys
-=======
                ! Intialize to constituent's configured minimum value
                call const_props(constituent_idx)%minimum(constituent_min_value, constituent_errflg, constituent_errmsg)
                field_data_ptr(:,:,constituent_idx) = constituent_min_value
->>>>>>> fd886c14
                if (masterproc) then
                   write(iulog,*) 'Constituent ', trim(std_name), ' default value not configured.  Setting to 0.'
                end if
