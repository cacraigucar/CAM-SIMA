--- conflicted
+++ resolved
@@ -959,11 +959,7 @@
                       check_init_out, phys_input_out])
 
         # Generate registry files:
-<<<<<<< HEAD
-        _, _, ic_names = gen_registry(filename, 'se', _TMP_DIR, 3,
-=======
         _, _, ic_names, _ = gen_registry(filename, 'se', _TMP_DIR, 3,
->>>>>>> fd886c14
                          _SRC_MOD_DIR, _CAM_ROOT,
                          loglevel=logging.ERROR,
                          error_on_no_validate=True)
@@ -982,11 +978,7 @@
         cap_database = capgen(run_env, return_db=True)
 
         # Generate physics initialization files:
-<<<<<<< HEAD
-        retmsg = write_init.write_init_files(cap_database, ic_names, [],_TMP_DIR,
-=======
         retmsg = write_init.write_init_files(cap_database, ic_names, [], _TMP_DIR,
->>>>>>> fd886c14
                                              find_file, _INC_SEARCH_DIRS,
                                              3, logger,
                                              phys_check_filename=vic_name,
