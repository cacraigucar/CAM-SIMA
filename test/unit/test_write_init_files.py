--- conflicted
+++ resolved
@@ -978,11 +978,7 @@
         cap_database = capgen(run_env, return_db=True)
 
         # Generate physics initialization files:
-<<<<<<< HEAD
-        retmsg = write_init.write_init_files(cap_database, ic_names, _TMP_DIR,
-=======
-        retmsg = write_init.write_init_files(cap_database, {}, [], _TMP_DIR,
->>>>>>> 006f4121
+        retmsg = write_init.write_init_files(cap_database, ic_names, [],_TMP_DIR,
                                              find_file, _INC_SEARCH_DIRS,
                                              3, logger,
                                              phys_check_filename=vic_name,
