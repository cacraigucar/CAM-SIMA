<?xml version="1.0" encoding="UTF-8"?>

<registry name="cam_registry" version="1.0">
  <!-- CAM-SIMA Host model meta files -->
  <!-- Meta-files with DDTs must be listed first -->
  <metadata_file>$SRCROOT/src/utils/spmd_utils.meta</metadata_file>
  <metadata_file>$SRCROOT/src/control/cam_logfile.meta</metadata_file>
  <metadata_file>$SRCROOT/src/control/camsrfexch.meta</metadata_file>
  <metadata_file>$SRCROOT/src/control/runtime_obj.meta</metadata_file>
  <metadata_file>$SRCROOT/src/data/physconst.meta</metadata_file>
  <metadata_file>$SRCROOT/src/physics/utils/physics_grid.meta</metadata_file>
  <metadata_file>$SRCROOT/src/physics/utils/cam_constituents.meta</metadata_file>
  <metadata_file>$SRCROOT/src/data/air_composition.meta</metadata_file>
  <metadata_file>$SRCROOT/src/data/cam_thermo.meta</metadata_file>
  <metadata_file>$SRCROOT/src/data/ref_pres.meta</metadata_file>
  <metadata_file>$SRCROOT/src/dynamics/utils/vert_coord.meta</metadata_file>
  <metadata_file>$SRCROOT/src/dynamics/utils/hycoef.meta</metadata_file>
  <!-- Variables registered to physics_types -->
  <file name="physics_types" type="module">
    <use module="ccpp_kinds" reference="kind_phys"/>
    <use module="runtime_obj" reference="unset_str"/>
    <use module="runtime_obj" reference="unset_int"/>
    <use module="phys_vars_init_check" reference="mark_as_initialized"/>
    <use module="physconst" reference="cpair"/>
    <use module="physconst" reference="rair"/>
    <use module="physconst" reference="mwdry"/>
    <use module="physconst" reference="zvir"/>
    <!-- State variables -->
    <variable local_name="ps" standard_name="surface_air_pressure"
              units="Pa" type="real" kind="kind_phys"
              allocatable="pointer">
      <dimensions>horizontal_dimension</dimensions>
      <ic_file_input_names>ps state_ps</ic_file_input_names>
    </variable>
    <variable local_name="psdry" standard_name="surface_pressure_of_dry_air"
              units="Pa" type="real" kind="kind_phys"
              allocatable="pointer">
      <dimensions>horizontal_dimension</dimensions>
      <ic_file_input_names>psdry state_psdry</ic_file_input_names>
    </variable>
    <variable local_name="phis" standard_name="surface_geopotential"
              units="m2 s-2" type="real" kind="kind_phys"
              allocatable="pointer">
      <dimensions>horizontal_dimension</dimensions>
      <ic_file_input_names>phis state_phis</ic_file_input_names>
    </variable>
    <variable local_name="T" standard_name="air_temperature"
              units="K" type="real" kind="kind_phys"
              allocatable="pointer">
      <long_name>Air temperature</long_name>
      <dimensions>horizontal_dimension vertical_layer_dimension</dimensions>
      <ic_file_input_names>T state_t</ic_file_input_names>
    </variable>
    <variable local_name="u" standard_name="eastward_wind"
              units="m s-1" type="real" kind="kind_phys"
              allocatable="pointer">
      <long_name>Horizontal wind in a direction perpendicular to northward_wind</long_name>
      <dimensions>horizontal_dimension vertical_layer_dimension</dimensions>
      <ic_file_input_names>u state_u</ic_file_input_names>
    </variable>
    <variable local_name="v" standard_name="northward_wind"
              units="m s-1" type="real" kind="kind_phys"
              allocatable="pointer">
      <long_name>Horizontal wind in a direction perpendicular to eastward_wind</long_name>
      <dimensions>horizontal_dimension vertical_layer_dimension</dimensions>
      <ic_file_input_names>v state_v</ic_file_input_names>
    </variable>
    <variable local_name="dse" standard_name="dry_static_energy"
              units="J kg-1" type="real" kind="kind_phys"
              allocatable="pointer">
      <dimensions>horizontal_dimension vertical_layer_dimension</dimensions>
      <ic_file_input_names>s state_s</ic_file_input_names>
    </variable>
    <variable local_name="omega" standard_name="lagrangian_tendency_of_air_pressure"
              units="Pa s-1" type="real" kind="kind_phys"
              allocatable="pointer">
      <long_name>Vertical pressure velocity</long_name>
      <dimensions>horizontal_dimension vertical_layer_dimension</dimensions>
      <ic_file_input_names>omega state_omega</ic_file_input_names>
    </variable>
    <variable local_name="pmid" standard_name="air_pressure"
              units="Pa" type="real" kind="kind_phys"
              allocatable="pointer">
      <dimensions>horizontal_dimension vertical_layer_dimension</dimensions>
      <ic_file_input_names>pmid state_pmid</ic_file_input_names>
    </variable>
    <variable local_name="pmiddry" standard_name="air_pressure_of_dry_air"
              units="Pa" type="real" kind="kind_phys"
              allocatable="pointer">
      <long_name>Dry midpoint pressure</long_name>
      <dimensions>horizontal_dimension vertical_layer_dimension</dimensions>
      <ic_file_input_names>pmiddry state_pmiddry</ic_file_input_names>
    </variable>
    <variable local_name="pdel" standard_name="air_pressure_thickness"
              units="Pa" type="real" kind="kind_phys"
              allocatable="pointer">
      <dimensions>horizontal_dimension vertical_layer_dimension</dimensions>
      <ic_file_input_names>pdel state_pdel</ic_file_input_names>
    </variable>
    <variable local_name="pdeldry"
              standard_name="air_pressure_thickness_of_dry_air"
              units="Pa" type="real" kind="kind_phys"
              allocatable="pointer">
      <dimensions>horizontal_dimension vertical_layer_dimension</dimensions>
      <ic_file_input_names>pdeldry state_pdeldry</ic_file_input_names>
    </variable>
    <variable local_name="rpdel"
              standard_name="reciprocal_of_air_pressure_thickness"
              units="Pa-1" type="real" kind="kind_phys"
              allocatable="pointer">
      <dimensions>horizontal_dimension vertical_layer_dimension</dimensions>
      <ic_file_input_names>rpdel state_rpdel</ic_file_input_names>
    </variable>
    <variable local_name="rpdeldry"
              standard_name="reciprocal_of_air_pressure_thickness_of_dry_air"
              units="Pa-1" type="real" kind="kind_phys"
              allocatable="pointer">
      <dimensions>horizontal_dimension vertical_layer_dimension</dimensions>
      <ic_file_input_names>rpdeldry state_rpdeldry</ic_file_input_names>
    </variable>
    <variable local_name="frontgf"
              standard_name="frontogenesis_function"
              units="K m-1 s-1" type="real" kind="kind_phys"
              allocatable="pointer">
      <dimensions>horizontal_dimension vertical_layer_dimension</dimensions>
      <ic_file_input_names>frontgf pbuf_frontgf</ic_file_input_names>
    </variable>
    <variable local_name="frontga"
              standard_name="frontogenesis_angle"
              units="radians" type="real" kind="kind_phys"
              allocatable="pointer">
      <dimensions>horizontal_dimension vertical_layer_dimension</dimensions>
      <ic_file_input_names>frontga pbuf_frontga</ic_file_input_names>
    </variable>
    <!-- State helper values -->
    <variable local_name="lnpmid" standard_name="ln_air_pressure"
              units="1" type="real" kind="kind_phys"
              allocatable="pointer">
      <long_name>ln(air pressure)</long_name>
      <dimensions>horizontal_dimension vertical_layer_dimension</dimensions>
      <ic_file_input_names>lnpmid state_lnpmid</ic_file_input_names>
    </variable>
    <variable local_name="lnpmiddry"
              standard_name="ln_air_pressure_of_dry_air"
              units="1" type="real" kind="kind_phys"
              allocatable="pointer">
      <long_name>ln(air pressure of dry air)</long_name>
      <dimensions>horizontal_dimension vertical_layer_dimension</dimensions>
      <ic_file_input_names>lnpmiddry state_lnpmiddry</ic_file_input_names>
    </variable>
    <variable local_name="exner" standard_name="inverse_exner_function_wrt_surface_pressure"
              units="1" type="real" kind="kind_phys"
              allocatable="pointer">
      <long_name>inverse exner function w.r.t. surface pressure (ps/p)^(R/cp)</long_name>
      <dimensions>horizontal_dimension vertical_layer_dimension</dimensions>
      <ic_file_input_names>exner state_exner</ic_file_input_names>
    </variable>
    <variable local_name="zm"
              standard_name="geopotential_height_wrt_surface"
              units="m" type="real" kind="kind_phys"
              allocatable="pointer">
      <dimensions>horizontal_dimension vertical_layer_dimension</dimensions>
      <ic_file_input_names>zm state_zm</ic_file_input_names>
    </variable>
    <variable local_name="pint" standard_name="air_pressure_at_interface"
              units="Pa"
              type="real" kind="kind_phys"
              allocatable="pointer">
      <dimensions>horizontal_dimension vertical_interface_dimension</dimensions>
      <ic_file_input_names>pint state_pint</ic_file_input_names>
    </variable>
    <variable local_name="pintdry" standard_name="air_pressure_of_dry_air_at_interface"
              units="Pa"
              type="real" kind="kind_phys"
              allocatable="pointer">
      <dimensions>horizontal_dimension vertical_interface_dimension</dimensions>
      <ic_file_input_names>pintdry state_pintdry</ic_file_input_names>
    </variable>
    <variable local_name="lnpint"
              standard_name="ln_air_pressure_at_interface"
              units="1"
              type="real" kind="kind_phys"
              allocatable="pointer">
      <long_name>ln(air pressure at interface)</long_name>
      <dimensions>horizontal_dimension vertical_interface_dimension</dimensions>
      <ic_file_input_names>lnpint state_lnpint</ic_file_input_names>
    </variable>
    <variable local_name="lnpintdry"
              standard_name="ln_air_pressure_of_dry_air_at_interface"
              units="1"
              type="real" kind="kind_phys"
              allocatable="pointer">
      <long_name>ln(air pressure of dry air at interface)</long_name>
      <dimensions>horizontal_dimension vertical_interface_dimension</dimensions>
      <ic_file_input_names>lnpintdry state_lnpintdry</ic_file_input_names>
    </variable>
    <variable local_name="zi"
              standard_name="geopotential_height_wrt_surface_at_interface"
              units="m"
              type="real" kind="kind_phys"
              allocatable="pointer">
      <dimensions>horizontal_dimension vertical_interface_dimension</dimensions>
      <ic_file_input_names>zi state_zi</ic_file_input_names>
    </variable>
    <variable local_name="te_ini"
              standard_name="vertically_integrated_energies_of_initial_state_in_cam"
              units="J m-2"
              type="real" kind="kind_phys"
              allocatable="pointer">
      <dimensions>horizontal_dimension</dimensions>
      <ic_file_input_names>te_ini state_te_ini</ic_file_input_names>
    </variable>
    <variable local_name="te_cur"
              standard_name="vertically_integrated_energies_of_current_state_in_cam"
              units="J m-2"
              type="real" kind="kind_phys"
              allocatable="pointer">
      <dimensions>horizontal_dimension</dimensions>
      <ic_file_input_names>te_cur state_te_cur</ic_file_input_names>
    </variable>
    <variable local_name="tw_ini"
              standard_name="vertically_integrated_total_water_of_initial_state"
              units="kg m-2"
              type="real" kind="kind_phys"
              allocatable="pointer">
      <dimensions>horizontal_dimension</dimensions>
      <ic_file_input_names>tw_ini state_tw_ini</ic_file_input_names>
    </variable>
    <variable local_name="tw_cur"
              standard_name="vertically_integrated_total_water_of_current_state"
              units="kg m-2"
              type="real" kind="kind_phys"
              allocatable="pointer">
      <dimensions>horizontal_dimension</dimensions>
      <ic_file_input_names>tw_cur state_tw_cur</ic_file_input_names>
    </variable>
    <!-- State tendencies -->
    <variable local_name="dTdt_total"
              standard_name="tendency_of_air_temperature_due_to_model_physics"
              units="K s-1" type="real" kind="kind_phys"
              allocatable="pointer">
      <long_name>Change in temperature from a parameterization</long_name>
      <dimensions>horizontal_dimension vertical_layer_dimension</dimensions>
      <ic_file_input_names>dTdt tend_dtdt</ic_file_input_names>
    </variable>
    <variable local_name="dudt_total"
              standard_name="tendency_of_eastward_wind_due_to_model_physics"
              units="m s-2" type="real" kind="kind_phys"
              allocatable="pointer">
      <long_name>Change in eastward wind from a parameterization</long_name>
      <dimensions>horizontal_dimension vertical_layer_dimension</dimensions>
      <ic_file_input_names>dudt tend_dudt</ic_file_input_names>
    </variable>
    <variable local_name="dvdt_total"
              standard_name="tendency_of_northward_wind_due_to_model_physics"
              units="m s-2" type="real" kind="kind_phys"
              allocatable="pointer">
      <long_name>Change in northward wind from a parameterization</long_name>
      <dimensions>horizontal_dimension vertical_layer_dimension</dimensions>
      <ic_file_input_names>dvdt tend_dvdt</ic_file_input_names>
    </variable>
    <variable local_name="lagrangian_vertical"
              standard_name="do_lagrangian_vertical_coordinate"
              units="flag" type="logical" access="protected">
      <long_name>flag indicating if vertical coordinate is lagrangian</long_name>
      <initial_value>.false.</initial_value>
    </variable>
    <variable local_name="dycore_gz_log_calc"
              standard_name="dycore_calculates_geopotential_using_logarithms"
              units="flag" type="logical" access="protected">
      <initial_value>.false.</initial_value>
      <initial_value dycore="SE,FV">.true.</initial_value>
    </variable>
    <ddt type="physics_state">
      <data>air_temperature</data>
      <data>dry_static_energy</data>
      <data>eastward_wind</data>
      <data>northward_wind</data>
      <data>lagrangian_tendency_of_air_pressure</data>
      <data>air_pressure_thickness</data>
      <data>air_pressure_thickness_of_dry_air</data>
      <data>reciprocal_of_air_pressure_thickness</data>
      <data>reciprocal_of_air_pressure_thickness_of_dry_air</data>
      <data>air_pressure</data>
      <data>air_pressure_of_dry_air</data>
      <data>ln_air_pressure</data>
      <data>ln_air_pressure_of_dry_air</data>
      <data>air_pressure_at_interface</data>
      <data>air_pressure_of_dry_air_at_interface</data>
      <data>ln_air_pressure_at_interface</data>
      <data>ln_air_pressure_of_dry_air_at_interface</data>
      <data>surface_air_pressure</data>
      <data>surface_pressure_of_dry_air</data>
      <data>surface_geopotential</data>
      <data>geopotential_height_wrt_surface</data>
      <data>geopotential_height_wrt_surface_at_interface</data>
      <data>inverse_exner_function_wrt_surface_pressure</data>
      <data>frontogenesis_function</data>
      <data>frontogenesis_angle</data>
      <data>vertically_integrated_energies_of_initial_state_in_cam</data>
      <data>vertically_integrated_energies_of_current_state_in_cam</data>
      <data>vertically_integrated_total_water_of_initial_state</data>
      <data>vertically_integrated_total_water_of_current_state</data>
    </ddt>
    <ddt type="physics_tend">
      <data>tendency_of_air_temperature_due_to_model_physics</data>
      <data>tendency_of_eastward_wind_due_to_model_physics</data>
      <data>tendency_of_northward_wind_due_to_model_physics</data>
    </ddt>
    <variable local_name="phys_state"
              standard_name="physics_state_due_to_dynamics"
              units="None" type="physics_state">
      <long_name>Physics state variables updated by dynamical core</long_name>
    </variable>
    <variable local_name="phys_tend"
              standard_name="tendency_due_to_model_physics"
              units="None" type="physics_tend"
              phys_timestep_init_zero="true">
      <long_name>Total tendency from physics suite</long_name>
    </variable>
    <!-- Timestep variables -->
    <variable local_name="dtime_phys"
              standard_name="timestep_for_physics"
              units="s" type="real" kind="kind_phys">
      <long_name>timestep for physics</long_name>
    </variable>
    <variable local_name="nstep"
              standard_name="current_timestep_number"
              units="count" type="integer">
      <long_name>current timestep number</long_name>
      <initial_value>0</initial_value>
    </variable>
    <!-- Error handling variables -->
    <variable local_name="errcode"
              standard_name="ccpp_error_code"
              units="1" type="integer">
      <long_name>ccpp error code</long_name>
      <initial_value>0</initial_value>
    </variable>
    <variable local_name="errmsg"
              standard_name="ccpp_error_message"
              units="none" type="character" kind="len=512">
      <long_name>ccpp error message</long_name>
      <initial_value>''</initial_value>
    </variable>
    <!-- Composition-dependent Variables -->
    <variable local_name="cpairv"
              standard_name="composition_dependent_specific_heat_of_dry_air_at_constant_pressure"
              units="J kg-1 K-1" type="real" kind="kind_phys"
              allocatable="allocatable">
      <long_name>Composition-dependent specific heat of dry air at constant pressure</long_name>
      <dimensions>horizontal_dimension vertical_layer_dimension</dimensions>
      <initial_value>cpair</initial_value>
    </variable>
    <variable local_name="rairv"
              standard_name="composition_dependent_gas_constant_of_dry_air"
              units="J kg-1 K-1" type="real" kind="kind_phys"
              allocatable="allocatable">
      <long_name>Composition-dependent gas constant of dry air</long_name>
      <dimensions>horizontal_dimension vertical_layer_dimension</dimensions>
      <initial_value>rair</initial_value>
    </variable>
    <variable local_name="cappav"
              standard_name="composition_dependent_ratio_of_dry_air_gas_constant_to_specific_heat_of_dry_air_at_constant_pressure"
              units="1" type="real" kind="kind_phys"
              allocatable="allocatable">
      <long_name>Composition-dependent ratio of dry air gas constant to specific heat at constant pressure</long_name>
      <dimensions>horizontal_dimension vertical_layer_dimension</dimensions>
      <initial_value>rair/cpair</initial_value>
    </variable>
    <variable local_name="mbarv"
              standard_name="composition_dependent_mean_molecular_dry_air_weight_at_mid_level"
              units="g mol-1" type="real" kind="kind_phys"
              allocatable="allocatable">
      <long_name>Composition-dependent mean molecular dry air weight at mid-level</long_name>
      <dimensions>horizontal_dimension vertical_layer_dimension</dimensions>
      <initial_value>mwdry</initial_value>
    </variable>
    <variable local_name="zvirv"
              standard_name="ratio_of_water_vapor_gas_constant_to_composition_dependent_dry_air_gas_constant_minus_one"
              units="1" type="real" kind="kind_phys"
              allocatable="allocatable">
      <long_name>Composition-dependent ratio of water vapor to dry air gas constants minus one</long_name>
      <dimensions>horizontal_dimension vertical_layer_dimension</dimensions>
      <initial_value>zvir</initial_value>
    </variable>
    <!-- Constituent Variables -->
    <!-- These are only used to set possible IC file input names, as the constituents object handles allocation. -->
    <variable local_name="q"
              standard_name="water_vapor_mixing_ratio_wrt_moist_air_and_condensed_water"
              units="kg kg-1" type="real" constituent="true">
      <long_name>Water vapor mass mixing ratio with respect to moist air plus all airborne condensates</long_name>
      <dimensions>horizontal_dimension vertical_layer_dimension</dimensions>
      <ic_file_input_names>Q cnst_Q</ic_file_input_names>
    </variable>
    <variable local_name="cldliq"
              standard_name="cloud_liquid_water_mixing_ratio_wrt_moist_air_and_condensed_water"
              units="kg kg-1" type="real" constituent="true">
      <long_name>Cloud water mass mixing ratio with respect to moist air plus all airborne condensates</long_name>
      <dimensions>horizontal_dimension vertical_layer_dimension</dimensions>
      <ic_file_input_names>CLDLIQ cnst_CLDLIQ</ic_file_input_names>
    </variable>
    <variable local_name="cldice"
              standard_name="cloud_ice_mixing_ratio_wrt_moist_air_and_condensed_water"
              units="kg kg-1" type="real" constituent="true">
      <long_name>Cloud ice mass mixing ratio with respect to moist air plus all airborne condensates</long_name>
      <dimensions>horizontal_dimension vertical_layer_dimension</dimensions>
      <ic_file_input_names>CLDICE cnst_CLDICE</ic_file_input_names>
    </variable>
    <variable local_name="rainqm"
              standard_name="rain_mixing_ratio_wrt_moist_air_and_condensed_water"
              units="kg kg-1" type="real" constituent="true">
      <long_name>rain mass mixing ratio with respect to moist air plus all airborne condensates</long_name>
      <dimensions>horizontal_dimension vertical_layer_dimension</dimensions>
      <ic_file_input_names>RAINQM cnst_RAINQM</ic_file_input_names>
    </variable>
<<<<<<< HEAD

    <!-- cam_in Variables -->
    <variable local_name="landfrac"
              standard_name="land_area_fraction"
              units="fraction" type="real" kind="kind_phys"
              allocatable="allocatable">
      <dimensions>horizontal_dimension</dimensions>
      <ic_file_input_names>landfrac cam_in_landfrac</ic_file_input_names>
    </variable>

    <!-- Zhang McFarlane (ZM) Variables -->
    <!-- Note that no_deep_pbl defaults to false, but needs to be set to true for diag_TKE or UW schemes -->
    <variable local_name="pblh"
              standard_name="atmosphere_boundary_layer_thickness"
              units="m" type="real" kind="kind_phys"
              allocatable="allocatable">
      <dimensions>horizontal_dimension</dimensions>
      <ic_file_input_names>pblh pbuf_pblh</ic_file_input_names>
    </variable>
    <variable local_name="delt"
              standard_name="half_timestep_for_physics"
              units="s" type="real" kind="kind_phys">
    </variable>
    <variable local_name="tpert"
              standard_name="convective_temperature_perturbation_due_to_pbl_eddies"
              units="K" type="real" kind="kind_phys"
              allocatable="allocatable">
      <dimensions>horizontal_dimension</dimensions>
      <ic_file_input_names>tpert pbuf_tpert</ic_file_input_names>
    </variable>
    <variable local_name="ql"
              standard_name="in_cloud_water_vapor_mixing_ratio_wrt_moist_air_and_condensed_water_due_to_deep_convection"
              units="kg kg-1" type="real" kind="kind_phys"
              allocatable="allocatable">
      <dimensions>horizontal_dimension vertical_layer_dimension</dimensions>
      <ic_file_input_names>ICWMRDP pbuf_ICWMRDP</ic_file_input_names>
    </variable>
    <variable local_name="cldfrc"
              standard_name="cloud_area_fraction"
              units="fraction" type="real" kind="kind_phys"
              allocatable="allocatable">
      <dimensions>horizontal_dimension vertical_layer_dimension</dimensions>
      <ic_file_input_names>CLD pbuf_CLD</ic_file_input_names>
    </variable>
    <variable local_name="domomtran"
              standard_name="flag_for_momentum_transport_by_zhang_mcfarlane_deep_convection_scheme"
              units="flag" type="logical"
              access="protected" >
      <initial_value>.true.</initial_value>
    </variable>
    <variable local_name="il1g"
              standard_name="index_of_first_column_of_gathered_deep_convection_arrays"
              units="index" type="integer"
              access="protected" >
      <initial_value>1</initial_value>
    </variable>
    <variable local_name="dpdry"
              standard_name="air_pressure_thickness_of_dry_air_for_deep_convection_for_gathered_convective_columns"
              units="hPa" type="real" kind="kind_phys"
              allocatable="allocatable">
      <dimensions>horizontal_dimension vertical_layer_dimension</dimensions>
    </variable>
    <variable local_name="doconvtran"
              standard_name="flag_for_tracer_transport_by_zhang_mcfarlane_deep_scheme"
              units="flag" type="logical"
              allocatable="allocatable"
              access="protected" >
      <dimensions>number_of_ccpp_constituents</dimensions>
    </variable>
    <variable local_name="fracis"
              standard_name="fraction_of_water_insoluble_convectively_transported_species"
              units="fraction" type="real" kind="kind_phys"
              allocatable="allocatable"
              access="protected" >
      <dimensions>horizontal_dimension vertical_layer_dimension number_of_ccpp_constituents</dimensions>
      <initial_value>0</initial_value>
=======
    <variable local_name="snowqm"
              standard_name="snow_mixing_ratio_wrt_moist_air_and_condensed_water"
              units="kg kg-1" type="real" constituent="true">
      <long_name>snow mass mixing ratio with respect to moist air plus all airborne condensates</long_name>
      <ic_file_input_names>SNOWQM cnst_SNOWQM</ic_file_input_names>
    </variable>
    <variable local_name="grauqm"
              standard_name="graupel_water_mixing_ratio_wrt_moist_air_and_condensed_water"
              units="kg kg-1" type="real" constituent="true">
      <long_name>graupel mass mixing ratio with respect to moist air plus all airborne condensates</long_name>
      <ic_file_input_names>GRAUQM cnst_GRAUQM</ic_file_input_names>
>>>>>>> dc7b04a9
    </variable>
  </file>
</registry><|MERGE_RESOLUTION|>--- conflicted
+++ resolved
@@ -414,7 +414,18 @@
       <dimensions>horizontal_dimension vertical_layer_dimension</dimensions>
       <ic_file_input_names>RAINQM cnst_RAINQM</ic_file_input_names>
     </variable>
-<<<<<<< HEAD
+
+    <variable local_name="snowqm"
+              standard_name="snow_mixing_ratio_wrt_moist_air_and_condensed_water"
+              units="kg kg-1" type="real" constituent="true">
+      <long_name>snow mass mixing ratio with respect to moist air plus all airborne condensates</long_name>
+      <ic_file_input_names>SNOWQM cnst_SNOWQM</ic_file_input_names>
+    </variable>
+    <variable local_name="grauqm"
+              standard_name="graupel_water_mixing_ratio_wrt_moist_air_and_condensed_water"
+              units="kg kg-1" type="real" constituent="true">
+      <long_name>graupel mass mixing ratio with respect to moist air plus all airborne condensates</long_name>
+      <ic_file_input_names>GRAUQM cnst_GRAUQM</ic_file_input_names>
 
     <!-- cam_in Variables -->
     <variable local_name="landfrac"
@@ -491,19 +502,6 @@
               access="protected" >
       <dimensions>horizontal_dimension vertical_layer_dimension number_of_ccpp_constituents</dimensions>
       <initial_value>0</initial_value>
-=======
-    <variable local_name="snowqm"
-              standard_name="snow_mixing_ratio_wrt_moist_air_and_condensed_water"
-              units="kg kg-1" type="real" constituent="true">
-      <long_name>snow mass mixing ratio with respect to moist air plus all airborne condensates</long_name>
-      <ic_file_input_names>SNOWQM cnst_SNOWQM</ic_file_input_names>
-    </variable>
-    <variable local_name="grauqm"
-              standard_name="graupel_water_mixing_ratio_wrt_moist_air_and_condensed_water"
-              units="kg kg-1" type="real" constituent="true">
-      <long_name>graupel mass mixing ratio with respect to moist air plus all airborne condensates</long_name>
-      <ic_file_input_names>GRAUQM cnst_GRAUQM</ic_file_input_names>
->>>>>>> dc7b04a9
     </variable>
   </file>
 </registry>