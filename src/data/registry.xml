<?xml version="1.0" encoding="UTF-8"?>

<registry name="cam_registry" version="1.0">
  <!-- CAM-SIMA Host model meta files -->
  <!-- Meta-files with DDTs must be listed first -->
  <metadata_file>$SRCROOT/src/utils/spmd_utils.meta</metadata_file>
  <metadata_file>$SRCROOT/src/control/cam_logfile.meta</metadata_file>
  <metadata_file>$SRCROOT/src/control/camsrfexch.meta</metadata_file>
  <metadata_file>$SRCROOT/src/control/runtime_obj.meta</metadata_file>
  <metadata_file>$SRCROOT/src/data/physconst.meta</metadata_file>
  <metadata_file>$SRCROOT/src/physics/utils/physics_grid.meta</metadata_file>
  <metadata_file>$SRCROOT/src/physics/utils/cam_constituents.meta</metadata_file>
  <metadata_file>$SRCROOT/src/physics/utils/tropopause_climo_read.meta</metadata_file>
  <metadata_file>$SRCROOT/src/data/air_composition.meta</metadata_file>
  <metadata_file>$SRCROOT/src/data/cam_thermo.meta</metadata_file>
  <metadata_file>$SRCROOT/src/data/ref_pres.meta</metadata_file>
  <metadata_file>$SRCROOT/src/dynamics/utils/vert_coord.meta</metadata_file>
  <metadata_file>$SRCROOT/src/dynamics/utils/hycoef.meta</metadata_file>
  <!-- Variables registered to physics_types -->
  <file name="physics_types" type="module">
    <use module="ccpp_kinds" reference="kind_phys"/>
    <use module="runtime_obj" reference="unset_str"/>
    <use module="runtime_obj" reference="unset_int"/>
    <use module="phys_vars_init_check" reference="mark_as_initialized"/>
    <use module="physconst" reference="cpair"/>
    <use module="physconst" reference="rair"/>
    <use module="physconst" reference="mwdry"/>
    <use module="physconst" reference="zvir"/>
    <!-- State variables -->
    <variable local_name="ps" standard_name="surface_air_pressure"
              units="Pa" type="real" kind="kind_phys"
              allocatable="pointer">
      <dimensions>horizontal_dimension</dimensions>
      <ic_file_input_names>ps state_ps</ic_file_input_names>
    </variable>
    <variable local_name="psdry" standard_name="surface_pressure_of_dry_air"
              units="Pa" type="real" kind="kind_phys"
              allocatable="pointer">
      <dimensions>horizontal_dimension</dimensions>
      <ic_file_input_names>psdry state_psdry</ic_file_input_names>
    </variable>
    <variable local_name="phis" standard_name="surface_geopotential"
              units="m2 s-2" type="real" kind="kind_phys"
              allocatable="pointer">
      <dimensions>horizontal_dimension</dimensions>
      <ic_file_input_names>phis state_phis</ic_file_input_names>
    </variable>
    <variable local_name="T" standard_name="air_temperature"
              units="K" type="real" kind="kind_phys"
              allocatable="pointer">
      <long_name>Air temperature</long_name>
      <dimensions>horizontal_dimension vertical_layer_dimension</dimensions>
      <ic_file_input_names>T state_t</ic_file_input_names>
    </variable>
    <variable local_name="u" standard_name="eastward_wind"
              units="m s-1" type="real" kind="kind_phys"
              allocatable="pointer">
      <long_name>Horizontal wind in a direction perpendicular to northward_wind</long_name>
      <dimensions>horizontal_dimension vertical_layer_dimension</dimensions>
      <ic_file_input_names>u state_u</ic_file_input_names>
    </variable>
    <variable local_name="v" standard_name="northward_wind"
              units="m s-1" type="real" kind="kind_phys"
              allocatable="pointer">
      <long_name>Horizontal wind in a direction perpendicular to eastward_wind</long_name>
      <dimensions>horizontal_dimension vertical_layer_dimension</dimensions>
      <ic_file_input_names>v state_v</ic_file_input_names>
    </variable>
    <variable local_name="dse" standard_name="dry_static_energy"
              units="J kg-1" type="real" kind="kind_phys"
              allocatable="pointer">
      <dimensions>horizontal_dimension vertical_layer_dimension</dimensions>
      <ic_file_input_names>s state_s</ic_file_input_names>
    </variable>
    <variable local_name="omega" standard_name="lagrangian_tendency_of_air_pressure"
              units="Pa s-1" type="real" kind="kind_phys"
              allocatable="pointer">
      <long_name>Vertical pressure velocity</long_name>
      <dimensions>horizontal_dimension vertical_layer_dimension</dimensions>
      <ic_file_input_names>omega state_omega</ic_file_input_names>
    </variable>
    <variable local_name="pmid" standard_name="air_pressure"
              units="Pa" type="real" kind="kind_phys"
              allocatable="pointer">
      <dimensions>horizontal_dimension vertical_layer_dimension</dimensions>
      <ic_file_input_names>pmid state_pmid</ic_file_input_names>
    </variable>
    <variable local_name="pmiddry" standard_name="air_pressure_of_dry_air"
              units="Pa" type="real" kind="kind_phys"
              allocatable="pointer">
      <long_name>Dry midpoint pressure</long_name>
      <dimensions>horizontal_dimension vertical_layer_dimension</dimensions>
      <ic_file_input_names>pmiddry state_pmiddry</ic_file_input_names>
    </variable>
    <variable local_name="pdel" standard_name="air_pressure_thickness"
              units="Pa" type="real" kind="kind_phys"
              allocatable="pointer">
      <dimensions>horizontal_dimension vertical_layer_dimension</dimensions>
      <ic_file_input_names>pdel state_pdel</ic_file_input_names>
    </variable>
    <variable local_name="pdeldry"
              standard_name="air_pressure_thickness_of_dry_air"
              units="Pa" type="real" kind="kind_phys"
              allocatable="pointer">
      <dimensions>horizontal_dimension vertical_layer_dimension</dimensions>
      <ic_file_input_names>pdeldry state_pdeldry</ic_file_input_names>
    </variable>
    <variable local_name="rpdel"
              standard_name="reciprocal_of_air_pressure_thickness"
              units="Pa-1" type="real" kind="kind_phys"
              allocatable="pointer">
      <dimensions>horizontal_dimension vertical_layer_dimension</dimensions>
      <ic_file_input_names>rpdel state_rpdel</ic_file_input_names>
    </variable>
    <variable local_name="rpdeldry"
              standard_name="reciprocal_of_air_pressure_thickness_of_dry_air"
              units="Pa-1" type="real" kind="kind_phys"
              allocatable="pointer">
      <dimensions>horizontal_dimension vertical_layer_dimension</dimensions>
      <ic_file_input_names>rpdeldry state_rpdeldry</ic_file_input_names>
    </variable>
    <variable local_name="frontgf"
              standard_name="frontogenesis_function"
              units="K m-1 s-1" type="real" kind="kind_phys"
              allocatable="pointer">
      <dimensions>horizontal_dimension vertical_layer_dimension</dimensions>
      <ic_file_input_names>frontgf pbuf_frontgf</ic_file_input_names>
    </variable>
    <variable local_name="frontga"
              standard_name="frontogenesis_angle"
              units="radians" type="real" kind="kind_phys"
              allocatable="pointer">
      <dimensions>horizontal_dimension vertical_layer_dimension</dimensions>
      <ic_file_input_names>frontga pbuf_frontga</ic_file_input_names>
    </variable>
    <!-- State helper values -->
    <variable local_name="lnpmid" standard_name="ln_air_pressure"
              units="1" type="real" kind="kind_phys"
              allocatable="pointer">
      <long_name>ln(air pressure)</long_name>
      <dimensions>horizontal_dimension vertical_layer_dimension</dimensions>
      <ic_file_input_names>lnpmid state_lnpmid</ic_file_input_names>
    </variable>
    <variable local_name="lnpmiddry"
              standard_name="ln_air_pressure_of_dry_air"
              units="1" type="real" kind="kind_phys"
              allocatable="pointer">
      <long_name>ln(air pressure of dry air)</long_name>
      <dimensions>horizontal_dimension vertical_layer_dimension</dimensions>
      <ic_file_input_names>lnpmiddry state_lnpmiddry</ic_file_input_names>
    </variable>
    <variable local_name="exner" standard_name="reciprocal_of_dimensionless_exner_function_wrt_surface_air_pressure"
              units="1" type="real" kind="kind_phys"
              allocatable="pointer">
      <long_name>inverse exner function w.r.t. surface pressure (ps/p)^(R/cp)</long_name>
      <dimensions>horizontal_dimension vertical_layer_dimension</dimensions>
      <ic_file_input_names>exner state_exner inverse_exner_function_wrt_surface_pressure</ic_file_input_names>
    </variable>
    <variable local_name="zm"
              standard_name="geopotential_height_wrt_surface"
              units="m" type="real" kind="kind_phys"
              allocatable="pointer">
      <dimensions>horizontal_dimension vertical_layer_dimension</dimensions>
      <ic_file_input_names>zm state_zm</ic_file_input_names>
    </variable>
    <variable local_name="pint" standard_name="air_pressure_at_interface"
              units="Pa"
              type="real" kind="kind_phys"
              allocatable="pointer">
      <dimensions>horizontal_dimension vertical_interface_dimension</dimensions>
      <ic_file_input_names>pint state_pint</ic_file_input_names>
    </variable>
    <variable local_name="pintdry" standard_name="air_pressure_of_dry_air_at_interface"
              units="Pa"
              type="real" kind="kind_phys"
              allocatable="pointer">
      <dimensions>horizontal_dimension vertical_interface_dimension</dimensions>
      <ic_file_input_names>pintdry state_pintdry</ic_file_input_names>
    </variable>
    <variable local_name="lnpint"
              standard_name="ln_air_pressure_at_interface"
              units="1"
              type="real" kind="kind_phys"
              allocatable="pointer">
      <long_name>ln(air pressure at interface)</long_name>
      <dimensions>horizontal_dimension vertical_interface_dimension</dimensions>
      <ic_file_input_names>lnpint state_lnpint</ic_file_input_names>
    </variable>
    <variable local_name="lnpintdry"
              standard_name="ln_air_pressure_of_dry_air_at_interface"
              units="1"
              type="real" kind="kind_phys"
              allocatable="pointer">
      <long_name>ln(air pressure of dry air at interface)</long_name>
      <dimensions>horizontal_dimension vertical_interface_dimension</dimensions>
      <ic_file_input_names>lnpintdry state_lnpintdry</ic_file_input_names>
    </variable>
    <variable local_name="zi"
              standard_name="geopotential_height_wrt_surface_at_interface"
              units="m"
              type="real" kind="kind_phys"
              allocatable="pointer">
      <dimensions>horizontal_dimension vertical_interface_dimension</dimensions>
      <ic_file_input_names>zi state_zi</ic_file_input_names>
    </variable>
    <variable local_name="te_ini_phys"
              standard_name="vertically_integrated_total_energy_of_initial_state_using_physics_energy_formula"
              units="J m-2"
              type="real" kind="kind_phys"
              allocatable="pointer">
      <dimensions>horizontal_dimension</dimensions>
      <ic_file_input_names>te_ini_phys state_te_ini_phys</ic_file_input_names>
    </variable>
    <variable local_name="te_cur_phys"
              standard_name="vertically_integrated_total_energy_of_current_state_using_physics_energy_formula"
              units="J m-2"
              type="real" kind="kind_phys"
              allocatable="pointer">
      <dimensions>horizontal_dimension</dimensions>
      <ic_file_input_names>te_cur_phys state_te_cur_phys</ic_file_input_names>
    </variable>
    <variable local_name="te_ini_dyn"
              standard_name="vertically_integrated_total_energy_of_initial_state_using_dycore_energy_formula"
              units="J m-2"
              type="real" kind="kind_phys"
              allocatable="pointer">
      <dimensions>horizontal_dimension</dimensions>
      <ic_file_input_names>te_ini_dyn state_te_ini_dyn</ic_file_input_names>
    </variable>
    <variable local_name="te_cur_dyn"
              standard_name="vertically_integrated_total_energy_of_current_state_using_dycore_energy_formula"
              units="J m-2"
              type="real" kind="kind_phys"
              allocatable="pointer">
      <dimensions>horizontal_dimension</dimensions>
      <ic_file_input_names>te_cur_dyn state_te_cur_dyn</ic_file_input_names>
    </variable>
    <variable local_name="tw_ini"
              standard_name="vertically_integrated_water_vapor_and_condensed_water_of_initial_state"
              units="kg m-2"
              type="real" kind="kind_phys"
              allocatable="pointer">
      <dimensions>horizontal_dimension</dimensions>
      <ic_file_input_names>tw_ini state_tw_ini</ic_file_input_names>
    </variable>
    <variable local_name="tw_cur"
              standard_name="vertically_integrated_water_vapor_and_condensed_water_of_current_state"
              units="kg m-2"
              type="real" kind="kind_phys"
              allocatable="pointer">
      <dimensions>horizontal_dimension</dimensions>
      <ic_file_input_names>tw_cur state_tw_cur</ic_file_input_names>
    </variable>
    <!-- State tendencies -->
    <variable local_name="dTdt_total"
              standard_name="tendency_of_air_temperature_due_to_model_physics"
              units="K s-1" type="real" kind="kind_phys"
              allocatable="pointer">
      <long_name>Change in temperature from a parameterization</long_name>
      <dimensions>horizontal_dimension vertical_layer_dimension</dimensions>
      <ic_file_input_names>dTdt tend_dtdt</ic_file_input_names>
    </variable>
    <variable local_name="dudt_total"
              standard_name="tendency_of_eastward_wind_due_to_model_physics"
              units="m s-2" type="real" kind="kind_phys"
              allocatable="pointer">
      <long_name>Change in eastward wind from a parameterization</long_name>
      <dimensions>horizontal_dimension vertical_layer_dimension</dimensions>
      <ic_file_input_names>dudt tend_dudt</ic_file_input_names>
    </variable>
    <variable local_name="dvdt_total"
              standard_name="tendency_of_northward_wind_due_to_model_physics"
              units="m s-2" type="real" kind="kind_phys"
              allocatable="pointer">
      <long_name>Change in northward wind from a parameterization</long_name>
      <dimensions>horizontal_dimension vertical_layer_dimension</dimensions>
      <ic_file_input_names>dvdt tend_dvdt</ic_file_input_names>
    </variable>
    <variable local_name="lagrangian_vertical"
              standard_name="do_lagrangian_vertical_coordinate"
              units="flag" type="logical" access="protected">
      <long_name>flag indicating if vertical coordinate is lagrangian</long_name>
      <initial_value>.false.</initial_value>
    </variable>
    <variable local_name="dycore_gz_log_calc"
              standard_name="dycore_calculates_geopotential_using_logarithms"
              units="flag" type="logical" access="protected">
      <initial_value>.false.</initial_value>
      <initial_value dycore="SE,FV">.true.</initial_value>
    </variable>
    <ddt type="physics_state">
      <data>air_temperature</data>
      <data>dry_static_energy</data>
      <data>eastward_wind</data>
      <data>northward_wind</data>
      <data>lagrangian_tendency_of_air_pressure</data>
      <data>air_pressure_thickness</data>
      <data>air_pressure_thickness_of_dry_air</data>
      <data>reciprocal_of_air_pressure_thickness</data>
      <data>reciprocal_of_air_pressure_thickness_of_dry_air</data>
      <data>air_pressure</data>
      <data>air_pressure_of_dry_air</data>
      <data>ln_air_pressure</data>
      <data>ln_air_pressure_of_dry_air</data>
      <data>air_pressure_at_interface</data>
      <data>air_pressure_of_dry_air_at_interface</data>
      <data>ln_air_pressure_at_interface</data>
      <data>ln_air_pressure_of_dry_air_at_interface</data>
      <data>surface_air_pressure</data>
      <data>surface_pressure_of_dry_air</data>
      <data>surface_geopotential</data>
      <data>geopotential_height_wrt_surface</data>
      <data>geopotential_height_wrt_surface_at_interface</data>
      <data>reciprocal_of_dimensionless_exner_function_wrt_surface_air_pressure</data>
      <data>frontogenesis_function</data>
      <data>frontogenesis_angle</data>
<<<<<<< HEAD
      <data>vertically_integrated_energies_of_initial_state_in_cam</data>
      <data>vertically_integrated_energies_of_current_state_in_cam</data>
      <data>vertically_integrated_total_water_of_initial_state</data>
      <data>vertically_integrated_total_water_of_current_state</data>
=======
      <data>vertically_integrated_total_energy_of_initial_state_using_dycore_energy_formula</data>
      <data>vertically_integrated_total_energy_of_current_state_using_dycore_energy_formula</data>
      <data>vertically_integrated_water_vapor_and_condensed_water_of_initial_state</data>
      <data>vertically_integrated_water_vapor_and_condensed_water_of_current_state</data>
>>>>>>> fd886c14
    </ddt>
    <ddt type="physics_tend">
      <data>tendency_of_air_temperature_due_to_model_physics</data>
      <data>tendency_of_eastward_wind_due_to_model_physics</data>
      <data>tendency_of_northward_wind_due_to_model_physics</data>
    </ddt>
    <variable local_name="phys_state"
              standard_name="physics_state_due_to_dynamics"
              units="None" type="physics_state">
      <long_name>Physics state variables updated by dynamical core</long_name>
    </variable>
    <variable local_name="phys_tend"
              standard_name="tendency_due_to_model_physics"
              units="None" type="physics_tend"
              phys_timestep_init_zero="true">
      <long_name>Total tendency from physics suite</long_name>
    </variable>
    <!-- Timestep variables -->
    <variable local_name="dtime_phys"
              standard_name="timestep_for_physics"
              units="s" type="real" kind="kind_phys">
      <long_name>timestep for physics</long_name>
    </variable>
    <variable local_name="nstep"
              standard_name="current_timestep_number"
              units="count" type="integer">
      <long_name>current timestep number</long_name>
      <initial_value>0</initial_value>
    </variable>
    <!-- Date and time variables -->
    <variable local_name="calday"
              standard_name="fractional_calendar_days_on_end_of_current_timestep"
              units="1" type="real" kind="kind_phys">
      <long_name>fractional calendar day at end of current timestep</long_name>
    </variable>
    <!-- Error handling variables -->
    <variable local_name="errcode"
              standard_name="ccpp_error_code"
              units="1" type="integer">
      <long_name>ccpp error code</long_name>
      <initial_value>0</initial_value>
    </variable>
    <variable local_name="errmsg"
              standard_name="ccpp_error_message"
              units="none" type="character" kind="len=512">
      <long_name>ccpp error message</long_name>
      <initial_value>''</initial_value>
    </variable>
    <!-- SIMA History (diagnostic output) variables -->
    <variable local_name="fillvalue"
              standard_name="fill_value_for_diagnostic_output"
              units="1" type="real" kind="kind_phys"
              allocatable="parameter">
      <long_name>Fill value for diagnostic/history outputs</long_name>
      <initial_value>1.e36_kind_phys</initial_value>
    </variable>
    <!-- Composition-dependent Variables -->
    <variable local_name="cpairv"
              standard_name="composition_dependent_specific_heat_of_dry_air_at_constant_pressure"
              units="J kg-1 K-1" type="real" kind="kind_phys"
              allocatable="allocatable">
      <long_name>Composition-dependent specific heat of dry air at constant pressure</long_name>
      <dimensions>horizontal_dimension vertical_layer_dimension</dimensions>
      <initial_value>cpair</initial_value>
    </variable>
    <variable local_name="rairv"
              standard_name="composition_dependent_gas_constant_of_dry_air"
              units="J kg-1 K-1" type="real" kind="kind_phys"
              allocatable="allocatable">
      <long_name>Composition-dependent gas constant of dry air</long_name>
      <dimensions>horizontal_dimension vertical_layer_dimension</dimensions>
      <initial_value>rair</initial_value>
    </variable>
    <variable local_name="cappav"
              standard_name="composition_dependent_ratio_of_dry_air_gas_constant_to_specific_heat_of_dry_air_at_constant_pressure"
              units="1" type="real" kind="kind_phys"
              allocatable="allocatable">
      <long_name>Composition-dependent ratio of dry air gas constant to specific heat at constant pressure</long_name>
      <dimensions>horizontal_dimension vertical_layer_dimension</dimensions>
      <initial_value>rair/cpair</initial_value>
    </variable>
    <variable local_name="mbarv"
              standard_name="composition_dependent_mean_molecular_dry_air_weight_at_mid_level"
              units="g mol-1" type="real" kind="kind_phys"
              allocatable="allocatable">
      <long_name>Composition-dependent mean molecular dry air weight at mid-level</long_name>
      <dimensions>horizontal_dimension vertical_layer_dimension</dimensions>
      <initial_value>mwdry</initial_value>
    </variable>
    <variable local_name="zvirv"
              standard_name="ratio_of_water_vapor_gas_constant_to_composition_dependent_dry_air_gas_constant_minus_one"
              units="1" type="real" kind="kind_phys"
              allocatable="allocatable">
      <long_name>Composition-dependent ratio of water vapor to dry air gas constants minus one</long_name>
      <dimensions>horizontal_dimension vertical_layer_dimension</dimensions>
      <initial_value>zvir</initial_value>
    </variable>
    <!-- Constituent Variables -->
    <!-- These are only used to set possible IC file input names, as the constituents object handles allocation. -->
    <variable local_name="q"
              standard_name="water_vapor_mixing_ratio_wrt_moist_air_and_condensed_water"
              units="kg kg-1" type="real" constituent="true">
      <long_name>Water vapor mass mixing ratio with respect to moist air plus all airborne condensates</long_name>
      <dimensions>horizontal_dimension vertical_layer_dimension</dimensions>
      <ic_file_input_names>Q cnst_Q</ic_file_input_names>
    </variable>
    <variable local_name="cldliq"
              standard_name="cloud_liquid_water_mixing_ratio_wrt_moist_air_and_condensed_water"
              units="kg kg-1" type="real" constituent="true">
      <long_name>Cloud water mass mixing ratio with respect to moist air plus all airborne condensates</long_name>
      <dimensions>horizontal_dimension vertical_layer_dimension</dimensions>
      <ic_file_input_names>CLDLIQ cnst_CLDLIQ</ic_file_input_names>
    </variable>
    <variable local_name="cldice"
              standard_name="cloud_ice_mixing_ratio_wrt_moist_air_and_condensed_water"
              units="kg kg-1" type="real" constituent="true">
      <long_name>Cloud ice mass mixing ratio with respect to moist air plus all airborne condensates</long_name>
      <dimensions>horizontal_dimension vertical_layer_dimension</dimensions>
      <ic_file_input_names>CLDICE cnst_CLDICE</ic_file_input_names>
    </variable>
    <variable local_name="rainqm"
              standard_name="rain_mixing_ratio_wrt_moist_air_and_condensed_water"
              units="kg kg-1" type="real" constituent="true">
      <long_name>rain mass mixing ratio with respect to moist air plus all airborne condensates</long_name>
      <dimensions>horizontal_dimension vertical_layer_dimension</dimensions>
      <ic_file_input_names>RAINQM cnst_RAINQM</ic_file_input_names>
    </variable>
<<<<<<< HEAD

=======
>>>>>>> fd886c14
    <variable local_name="snowqm"
              standard_name="snow_mixing_ratio_wrt_moist_air_and_condensed_water"
              units="kg kg-1" type="real" constituent="true">
      <long_name>snow mass mixing ratio with respect to moist air plus all airborne condensates</long_name>
      <ic_file_input_names>SNOWQM cnst_SNOWQM</ic_file_input_names>
    </variable>
    <variable local_name="grauqm"
              standard_name="graupel_water_mixing_ratio_wrt_moist_air_and_condensed_water"
              units="kg kg-1" type="real" constituent="true">
      <long_name>graupel mass mixing ratio with respect to moist air plus all airborne condensates</long_name>
      <ic_file_input_names>GRAUQM cnst_GRAUQM</ic_file_input_names>
    </variable>
<<<<<<< HEAD

    <!-- cam_in Variables -->
    <variable local_name="landfrac"
              standard_name="land_area_fraction"
              units="fraction" type="real" kind="kind_phys"
              allocatable="allocatable">
      <dimensions>horizontal_dimension</dimensions>
      <ic_file_input_names>landfrac cam_in_landfrac</ic_file_input_names>
    </variable>

    <!-- Zhang McFarlane (ZM) Variables -->
    <!-- Note that no_deep_pbl defaults to false, but needs to be set to true for diag_TKE or UW schemes -->
    <variable local_name="pblh"
              standard_name="atmosphere_boundary_layer_thickness"
              units="m" type="real" kind="kind_phys"
              allocatable="allocatable">
      <dimensions>horizontal_dimension</dimensions>
      <ic_file_input_names>pblh pbuf_pblh</ic_file_input_names>
    </variable>
    <variable local_name="delt"
              standard_name="half_timestep_for_physics"
              units="s" type="real" kind="kind_phys">
    </variable>
    <variable local_name="tpert"
              standard_name="convective_temperature_perturbation_due_to_pbl_eddies"
              units="K" type="real" kind="kind_phys"
              allocatable="allocatable">
      <dimensions>horizontal_dimension</dimensions>
      <ic_file_input_names>tpert pbuf_tpert</ic_file_input_names>
    </variable>
    <variable local_name="ql"
              standard_name="in_cloud_water_vapor_mixing_ratio_wrt_moist_air_and_condensed_water_due_to_deep_convection"
              units="kg kg-1" type="real" kind="kind_phys"
              allocatable="allocatable">
      <dimensions>horizontal_dimension vertical_layer_dimension</dimensions>
      <ic_file_input_names>ICWMRDP pbuf_ICWMRDP</ic_file_input_names>
    </variable>
    <variable local_name="cldfrc"
              standard_name="cloud_area_fraction"
              units="fraction" type="real" kind="kind_phys"
              allocatable="allocatable">
      <dimensions>horizontal_dimension vertical_layer_dimension</dimensions>
      <ic_file_input_names>CLD pbuf_CLD</ic_file_input_names>
    </variable>
    <variable local_name="domomtran"
              standard_name="flag_for_momentum_transport_by_zhang_mcfarlane_deep_convection_scheme"
              units="flag" type="logical"
              access="protected" >
      <initial_value>.true.</initial_value>
    </variable>
    <variable local_name="il1g"
              standard_name="index_of_first_column_of_gathered_deep_convection_arrays"
              units="index" type="integer"
              access="protected" >
      <initial_value>1</initial_value>
    </variable>
    <variable local_name="dpdry"
              standard_name="air_pressure_thickness_of_dry_air_for_deep_convection_for_gathered_convective_columns"
              units="hPa" type="real" kind="kind_phys"
              allocatable="allocatable">
      <dimensions>horizontal_dimension vertical_layer_dimension</dimensions>
    </variable>
    <variable local_name="doconvtran"
              standard_name="flag_for_tracer_transport_by_zhang_mcfarlane_deep_scheme"
              units="flag" type="logical"
              allocatable="allocatable"
              access="protected" >
      <dimensions>number_of_ccpp_constituents</dimensions>
    </variable>
    <variable local_name="fracis"
              standard_name="fraction_of_water_insoluble_convectively_transported_species"
              units="fraction" type="real" kind="kind_phys"
              allocatable="allocatable"
              access="protected" >
      <dimensions>horizontal_dimension vertical_layer_dimension number_of_ccpp_constituents</dimensions>
      <initial_value>0</initial_value>
    </variable>
=======
>>>>>>> fd886c14
  </file>
</registry><|MERGE_RESOLUTION|>--- conflicted
+++ resolved
@@ -314,17 +314,10 @@
       <data>reciprocal_of_dimensionless_exner_function_wrt_surface_air_pressure</data>
       <data>frontogenesis_function</data>
       <data>frontogenesis_angle</data>
-<<<<<<< HEAD
-      <data>vertically_integrated_energies_of_initial_state_in_cam</data>
-      <data>vertically_integrated_energies_of_current_state_in_cam</data>
-      <data>vertically_integrated_total_water_of_initial_state</data>
-      <data>vertically_integrated_total_water_of_current_state</data>
-=======
       <data>vertically_integrated_total_energy_of_initial_state_using_dycore_energy_formula</data>
       <data>vertically_integrated_total_energy_of_current_state_using_dycore_energy_formula</data>
       <data>vertically_integrated_water_vapor_and_condensed_water_of_initial_state</data>
       <data>vertically_integrated_water_vapor_and_condensed_water_of_current_state</data>
->>>>>>> fd886c14
     </ddt>
     <ddt type="physics_tend">
       <data>tendency_of_air_temperature_due_to_model_physics</data>
@@ -452,10 +445,6 @@
       <dimensions>horizontal_dimension vertical_layer_dimension</dimensions>
       <ic_file_input_names>RAINQM cnst_RAINQM</ic_file_input_names>
     </variable>
-<<<<<<< HEAD
-
-=======
->>>>>>> fd886c14
     <variable local_name="snowqm"
               standard_name="snow_mixing_ratio_wrt_moist_air_and_condensed_water"
               units="kg kg-1" type="real" constituent="true">
@@ -468,7 +457,6 @@
       <long_name>graupel mass mixing ratio with respect to moist air plus all airborne condensates</long_name>
       <ic_file_input_names>GRAUQM cnst_GRAUQM</ic_file_input_names>
     </variable>
-<<<<<<< HEAD
 
     <!-- cam_in Variables -->
     <variable local_name="landfrac"
@@ -531,22 +519,13 @@
               allocatable="allocatable">
       <dimensions>horizontal_dimension vertical_layer_dimension</dimensions>
     </variable>
-    <variable local_name="doconvtran"
-              standard_name="flag_for_tracer_transport_by_zhang_mcfarlane_deep_scheme"
-              units="flag" type="logical"
-              allocatable="allocatable"
-              access="protected" >
-      <dimensions>number_of_ccpp_constituents</dimensions>
-    </variable>
     <variable local_name="fracis"
               standard_name="fraction_of_water_insoluble_convectively_transported_species"
               units="fraction" type="real" kind="kind_phys"
               allocatable="allocatable"
               access="protected" >
       <dimensions>horizontal_dimension vertical_layer_dimension number_of_ccpp_constituents</dimensions>
-      <initial_value>0</initial_value>
-    </variable>
-=======
->>>>>>> fd886c14
+      <initial_value>1</initial_value>
+    </variable>
   </file>
 </registry>