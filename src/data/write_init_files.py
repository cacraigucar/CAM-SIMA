#!/usr/bin/env python3

"""
Use variable meta-data from "generate_registry_data.py"
to generate CAM fortran files that manage host model
variable initialization and initial condition inputs.
"""

# Python library import statements:
from collections import OrderedDict
import os.path

# CCPP Framework import statements
from ccpp_state_machine import CCPP_STATE_MACH
from fortran_tools import FortranWriter
from var_props import is_horizontal_dimension, is_vertical_dimension

# Exclude these standard names from init processing
# Some are internal names (e.g., suite_name)
# Some are from the CCPP framework (e.g., ccpp_num_constituents)
# Some are for efficiency and to avoid dependency loops (e.g., log_output_unit)
_EXCLUDED_STDNAMES = {'suite_name', 'suite_part',
                          'number_of_ccpp_constituents',
                          'number_of_ccpp_advected_constituents',
                          'ccpp_constituents',
                          'ccpp_constituent_tendencies',
                          'ccpp_constituent_properties',
                          'ccpp_constituent_minimum_values',
                          'ccpp_error_message',
                          'ccpp_error_code',
                          'log_output_unit', 'do_log_output',
                          'mpi_communicator', 'mpi_root', 'mpi_rank',
                          'number_of_mpi_tasks'}
# Variable input types
_INPUT_TYPES = set(['in', 'inout'])

# Include files to insert in the module preamble
_PHYS_VARS_PREAMBLE_INCS = ["cam_var_init_marks_decl.inc"]
# Include files to insert in the module body
_PHYS_VARS_BODY_INCS = ["cam_var_init_marks.inc"]

# Increase allowed line lengths needed to fit extra-long CCPP standard names:
_LINE_FILL_LEN = 150
_MAX_LINE_LEN = 200

##############
#Main function
##############

def write_init_files(cap_database, ic_names, registry_constituents, outdir,
                     file_find_func, source_paths, indent, logger,
                     phys_check_filename=None, phys_input_filename=None):

    """
    Create the "phys_init" Fortran files using a database
       created by the CCPP Framework generator (capgen).
    The two specific Fortran files are:

    1.  phys_vars_init_check.F90

        This file contains five
        variable arrays:

        phys_var_stdnames -
            All registered variable
            standard names

        phys_const_stdnames -
            The "excluded" standard names
            (from _EXCLUDED_STDNAMES)

        input_var_names -
            All registered names for
            each variable that could
            be present in an Initial
            Conditions (IC) input file

        protected_vars -
            Logicals that indicate
            whether or not each
            variable is protected

        initialized_vars -
            Integers that indicate
            whether each variable
            is UNINITIALIZED,
               INITIALIZED,
               PARAM, or
               READ_FROM_FILE

        It also contains the
        "mark_as_initialized"
        subroutine, which can set the
        value in "initialized_vars" to
        INITIALIZED given the variable's
        standard name, and the "is_initialized"
        function, which returns TRUE
        if the value of "initialized_vars"
        for a particualar variable given
        its standard name is INITIALIZED,
        PARAM, or READ_FROM_FILE.

        It also contains the
        "mark_as_read_from_file"
        subroutine, which can set the
        value in "initialized_vars" to
        READ_FROM_FILE given the variable's
        standard name, and the "is_read_from_file"
        function, which returns TRUE
        if the value of "initialized_vars"
        for a particular variable given
        its standard name is READ_FROM_FILE

    2.  physics_inputs.F90

        This file contains the
        "physics_read_data" subroutine,
        which determines whether a
        variable is required by the CCPP
        physics suites, if it is already
        initiailized, and if not, then
        either attempts to read the
        variable data from the user-specified
        "ncdata" IC file, or throws a relevant
        error to the user with a list of
        the offending variables.
    """

    #Initialize return message:
    retmsg = ""

    # Gather all the host model variables that are required by
    #    any of the compiled CCPP physics suites.
    host_vars, constituent_set, retmsg = gather_ccpp_req_vars(cap_database, registry_constituents)

    # Quit now if there are missing variables
    if retmsg:
        return retmsg
    # end if

    # Generate "phys_vars_init_check.F90" file:
    # -----------------------------------------

    # Open new file:
    if phys_check_filename:
        ofilename = os.path.join(outdir, phys_check_filename)
        # Get file name, ignoring file type:
        phys_check_fname_str = os.path.splitext(phys_check_filename)[0]
    else:
        ofilename = os.path.join(outdir, "phys_vars_init_check.F90")
        phys_check_fname_str = "phys_vars_init_check"
    # end if

    # Log file creation:
    logger.info(f"Writing initialization-checking source file, {ofilename}")

    # Open file using CCPP's FortranWriter:
    file_desc = "Initialization-checking source file"
    with FortranWriter(ofilename, "w", file_desc,
                       phys_check_fname_str,
                       line_fill=_LINE_FILL_LEN,
                       line_max=_MAX_LINE_LEN,
                       indent=indent) as outfile:

        # Add boilerplate code:
        outfile.write_preamble()

        # Include pre-formatted preamble content
        # Note: Must be before write_ic_params because it defines
        #       parameters used by that code
        for filename in _PHYS_VARS_PREAMBLE_INCS:
            filepath = file_find_func(filename, source_paths)
            outfile.include(filepath)
        # end for

        # Write public parameters:
        retvals = write_ic_params(outfile, host_vars, ic_names, registry_constituents)
        ic_names, ic_max_len, stdname_max_len = retvals

        # Write initial condition arrays:
        write_ic_arrays(outfile, ic_names, ic_max_len,
                        stdname_max_len, host_vars, registry_constituents)

        # Add "contains" statement:
        outfile.end_module_header()
        outfile.blank_line()

        # Include pre-formatted body content
        for filename in _PHYS_VARS_BODY_INCS:
            filepath = file_find_func(filename, source_paths)
            outfile.include(filepath)
        # end for

    # end with (end of module)
    # --------------------------------------

    # Generate "physics_inputs.F90" file:
    # --------------------------------------

    # Open new file:
    if phys_input_filename:
        ofilename = os.path.join(outdir, phys_input_filename)
        # Get file name, ignoring file type:
        phys_input_fname_str = os.path.splitext(phys_input_filename)[0]
    else:
        ofilename = os.path.join(outdir, "physics_inputs.F90")
        phys_input_fname_str = "physics_inputs"
    # end if

    # Log file creation:
    logger.info(f"Writing initial conditions source file, {ofilename}")

    # Open file using CCPP's FortranWriter:
    file_desc = f"Initial conditions source file, {phys_input_filename}"
    with FortranWriter(ofilename, "w", file_desc,
                       phys_input_fname_str,
                       indent=indent,
                       line_fill=_LINE_FILL_LEN,
                       line_max=_MAX_LINE_LEN) as outfile:

        # Add boilerplate code:
        outfile.write_preamble()
        outfile.blank_line()

        # Add public function declarations:
        outfile.write("!! public interfaces", 0)
        outfile.write("public :: physics_read_data", 1)
        outfile.write("public :: physics_check_data", 1)

        # Add "contains" statement:
        outfile.end_module_header()
        outfile.blank_line()

        # Grab the host dictionary from the database
        host_dict = cap_database.host_model_dict()

        # Collect imported host variables
        host_imports = collect_host_var_imports(host_vars, host_dict, constituent_set)

        # Write physics_read_data subroutine:
        write_phys_read_subroutine(outfile, host_dict, host_vars, host_imports,
                                   phys_check_fname_str, constituent_set)

        outfile.blank_line()

        # Write physics_check_data subroutine:
        write_phys_check_subroutine(outfile, host_dict, host_vars, host_imports,
                                    phys_check_fname_str, constituent_set)

    # --------------------------------------

    # Return retmsg:
    return retmsg

###############################
#Fortran generation error class
###############################

class CamInitWriteError(ValueError):
    """Class used to handle CAM write_init errors
    (e.g., log user errors without backtrace)"""
    # pylint: disable=useless-super-delegation
    def __init__(self, message):
        super().__init__(message)
    # pylint: enable=useless-super-delegation

#################
#HELPER FUNCTIONS
#################

##############################################################################
def _find_and_add_host_variable(stdname, host_dict, var_dict):
    """Find <stdname> in <host_dict> and add it to <var_dict> if found and
          not of type, 'host'.
       If not found, add <stdname> to <missing_vars>.
       If found and added to <var_dict>, also process the standard names of
          any intrinsic sub-elements of <stdname>.
       Return the list of <missing_vars> (if any).
       Note: This function has a side effect (adding to <var_dict>).
    """
    missing_vars = []
    hvar = host_dict.find_variable(stdname)
    if hvar and (hvar.source.ptype != 'host'):
        var_dict[stdname] = hvar
        # Process elements (if any)
        ielem = hvar.intrinsic_elements()
        # List elements are the only ones we care about
        if isinstance(ielem, list):
            for sname in ielem:
                smissing = _find_and_add_host_variable(sname, host_dict,
                                                       var_dict)
                missing_vars.extend(smissing)
            # end for
        # end if
    # end if
    if not hvar:
        missing_vars.append(stdname)
    # end if
    return missing_vars

##############################################################################
def gather_ccpp_req_vars(cap_database, registry_constituents):
    """
    Generate a list of host-model and constituent variables
    required by the CCPP physics suites potentially being used
    in this model run.
    <cap_database> is the database object returned by capgen.
    It is an error if any physics suite variable is not accessible in
       the host model.
    Return several values:
    - A list of host model variables
    - An error message (blank for no error)
    """

    # Dictionary of all 'in' and 'inout' suite variables.
    # Key is standard name, value is host-model or constituent variable
    req_vars = {}
    missing_vars = set()
    constituent_vars = set()
    retmsg = ""
    # Host model dictionary
    host_dict = cap_database.host_model_dict()

    # Create CCPP datatable required variables-listing object:
    # XXgoldyXX: Choose only some phases here?
    for phase in CCPP_STATE_MACH.transitions():
        for cvar in cap_database.call_list(phase).variable_list():
            stdname = cvar.get_prop_value('standard_name')
            intent = cvar.get_prop_value('intent')
            is_const = cvar.get_prop_value('advected') or cvar.get_prop_value('constituent')
            if ((intent in _INPUT_TYPES) and
                (stdname not in req_vars) and
                (stdname not in _EXCLUDED_STDNAMES)):
                if is_const:
                    #Add variable to constituent set:
                    constituent_vars.add(stdname)
                    #Add variable to required variable list if it's not a registry constituent
                    if stdname not in registry_constituents:
                        req_vars[stdname] = cvar
                    # end if
                else:
                    # We need to work with the host model version of this variable
                    missing = _find_and_add_host_variable(stdname, host_dict,
                                                          req_vars)
                    missing_vars.update(missing)
                # end if
            # end if (do not include output variables)
        # end for (loop over call list)
    # end for (loop over phases)

    if missing_vars:
        mvlist = ', '.join(sorted(missing_vars))
        retmsg = f"Error: Missing required host variables: {mvlist}"
    # end if
    # Return the required variables as a list
    return list(req_vars.values()), constituent_vars, retmsg

##########################
#FORTRAN WRITING FUNCTIONS
##########################

def write_ic_params(outfile, host_vars, ic_names, registry_constituents):

    """
    Write public parameter declarations needed
    by initial condition arrays and functions
    Return the list of all required standard names and an
       expanded initial conditions dictionary (which includes all variables).
    """

    #Create new Fortran integer parameter to store total number of variables:
    outfile.comment("Total number of physics-related variables:", 1)
    num_pvars = len(host_vars) + len(registry_constituents)
    outfile.write(f"integer, public, parameter :: phys_var_num = {num_pvars}",
                  1)
    num_cvars = len(_EXCLUDED_STDNAMES)
    outfile.write(f"integer, public, parameter :: phys_const_num = {num_cvars}",
                  1)

    outfile.blank_line()

    #Create another Fortran integer parameter to store max length of
    #variable standard name strings:
    outfile.write("!Max length of physics-related variable standard names:", 1)
    stdname_list = [x.get_prop_value('standard_name') for x in host_vars]
    if stdname_list:
        max_slen = max(len(x) for x in stdname_list)
    else:
        max_slen = 0
    # end if
    outfile.write(f"integer, public, parameter :: std_name_len = {max_slen}", 1)

    outfile.blank_line()

    #Create final Fortran integer parameter to store max length of
    #input variable name string:
    outfile.comment("Max length of input (IC) file variable names:", 1)
    # We need to look either in ic_names or the host variable
    max_loclen = 0
    for hvar in host_vars:
        stdname = hvar.get_prop_value('standard_name')
        if stdname in ic_names:
            max_loclen = max(max_loclen,
                             max(len(x) for x in ic_names[stdname]))
        else:
            locname = hvar.get_prop_value('local_name')
            max_loclen = max(max_loclen, len(locname))
            # Add this variable to the ic_names dictionary
            ic_names[stdname] = [locname]
        # end if
    # end if
    outfile.write(f"integer, public, parameter :: ic_name_len = {max_loclen}",
                  1)

    outfile.blank_line()

    return ic_names, max_loclen, max_slen

######

def write_ic_arrays(outfile, ic_name_dict, ic_max_len,
                    stdname_max_len, host_vars, registry_constituents):

    """
    Write initial condition arrays to store
    data on variable initialization status
    and input file names.
    """

    #Create variable name array string lists:
    num_input_vars = len(host_vars) + len(registry_constituents)
    stdname_strs = []
    ic_name_strs = []

    #Create fake name and fake name list with proper lengths:
    fake_ic_name = " "*ic_max_len
    if ic_name_dict:
        max_ic_num = max(len(x) for x in ic_name_dict.values())
    else:
        max_ic_num = 0
    # end if
    fake_ic_names = [fake_ic_name]*max_ic_num

    # Create the correct number (<ic_name_num>) of initial-value strings
    #    for each variable with the proper length, <stdname_max_len>:
    for hvar in host_vars:
        var_stdname = hvar.get_prop_value('standard_name')
        if var_stdname in registry_constituents:
            # skip registry constituents; we'll tackle these after
            continue
        # end if

        # Create standard_name string with proper size, and append to list:
        stdname_strs.append(f"'{var_stdname: <{stdname_max_len}}'")

        #Extract input (IC) names list:
        ic_names = ic_name_dict[var_stdname]

        #Determine number of IC names for variable:
        ic_name_num = len(ic_names)

        #Pad the ic_names to ic_max_len
        ic_names_with_spaces = [f"{x: <{ic_max_len}}" for x in ic_names]
        if ic_name_num < max_ic_num:
            ic_names_with_spaces.extend(fake_ic_names[:-ic_name_num])
        # end if

        #Append new ic_names to string list:
        ic_name_strs.append(', '.join(f"'{n}'" for n in ic_names_with_spaces))
    # end for

    # Add any constituent variables:
    for const in registry_constituents:
        stdname_strs.append(f"'{const: <{stdname_max_len}}'")

        #Extract input (IC) names list:
        ic_names = ic_name_dict[const]

        # Determine number of IC names for variable:
        ic_name_num = len(ic_names)

        #Pad the ic_names to ic_max_len:
        ic_names_with_spaces = [f"{x: <{ic_max_len}}" for x in ic_names]
        if ic_name_num < max_ic_num:
            ic_names_with_spaces.extend(fake_ic_names[:-ic_name_num])
        # end if

        #Append new ic_names to string list:
        ic_name_strs.append(', '.join(f"'{n}'" for n in ic_names_with_spaces))
    # end if

    #Write arrays to Fortran file:
    #----------------------------

    #Write starting declaration of input standard name array:
    outfile.comment("Physics-related input variable standard names:", 1)
    vartype = f"character(len={stdname_max_len}), public, protected"
    varname = "phys_var_stdnames(phys_var_num)"
    if stdname_strs:
        outfile.write(f"{vartype} :: {varname} = (/ &", 1)
    else:
        outfile.write(f"{vartype} :: {varname}", 1)
    # end if

    #Write standard names to Fortran array:
    suffix = ", &"
    for index, stdname_str in enumerate(stdname_strs):
        if index == num_input_vars-1:
            suffix = " /)"
        # end if
        outfile.write(f"{stdname_str}{suffix}", 2)
    # end for

    outfile.blank_line()

    # Write excluded standard names
    cname_max_len = max([len(x) for x in _EXCLUDED_STDNAMES])
    num_cvars = len(_EXCLUDED_STDNAMES)
    vartype = f"character(len={cname_max_len}), public, protected"
    varname = "phys_const_stdnames(phys_const_num)"
    outfile.write(f"{vartype} :: {varname} = (/ &", 1)
    suffix = ", &"
    for index, stdname_str in enumerate(sorted(_EXCLUDED_STDNAMES)):
        spc = ' '*(cname_max_len - len(stdname_str))
        if index == num_cvars - 1:
            suffix = " /)"
        # end if
        outfile.write(f'"{stdname_str}{spc}"{suffix}', 2)
    # end for

    #Write starting declaration of IC field input names array:
    outfile.write("!Array storing all registered IC file input names for each variable:", 1)
    vartype = f"character(len={ic_max_len}), public, protected"
    varname = f"input_var_names({max_ic_num}, phys_var_num)"
    if ic_name_strs:
        outfile.write(f"{vartype} :: {varname} = reshape((/ &", 1)
    else:
        outfile.write(f"{vartype} :: {varname}", 1)
    # end if

    #Write IC names to Fortran array:
    suffix = ", &"
    for index, ic_name_str in enumerate(ic_name_strs):
        if index == num_input_vars-1:
            suffix = f" /), (/{max_ic_num}, phys_var_num/))"
        # end if
        outfile.write(f"{ic_name_str}{suffix}", 2)
    # end for
    outfile.blank_line()

    #Write starting declaration of protected logical array:
    outfile.comment("Array indicating whether or not variable is protected:", 1)
    declare_str = "logical, public, protected :: protected_vars(phys_var_num)"
    if host_vars:
        declare_str += "= (/ &"
    # end if
    outfile.write(declare_str, 1)

    # For each required variable, set array value to ".false."
    #    unless the variable is protected:
    arr_suffix = ', &'
    for var_num, hvar in enumerate(host_vars):
        # If at the end of the list, then update suffix:
        if var_num == num_input_vars-1:
            arr_suffix = ' /)'
        # end if
        #Set array values:
        if hvar.get_prop_value('protected'):
            log_arr_str = '.true.' + arr_suffix
        else:
            log_arr_str = '.false.' + arr_suffix
        # end if

        #Write line to file:
        outfile.write(log_arr_str, 2)
    # end for
<<<<<<< HEAD
=======
    arr_suffix = ', &'
>>>>>>> fd886c14
    for var_num, var_name in enumerate(registry_constituents):
        # If at the end of the list, then update suffix:
        if var_num == num_input_vars-len(host_vars)-1:
            arr_suffix = ' /)'
        # end if
        #Set array values:
        log_arr_str = '.false.' + arr_suffix

        #Write line to file:
        outfile.write(log_arr_str, 2)
    # end for

    outfile.blank_line()

    #Write starting declaration of initialized logical array:
    outfile.comment("Variable state (UNINITIALIZED, INTIIALIZED, PARAM or READ_FROM_FILE):", 1)
    declare_str = "integer, public, protected :: initialized_vars(phys_var_num)"
    if host_vars:
        declare_str += "= (/ &"
    # end if
    outfile.write(declare_str, 1)

    #Write UNINITIALIZED to integer array, unless
    #variable is a parameter:
    arr_suffix = ', &'
    for var_num, hvar in enumerate(host_vars):
        #If at the end of the list, then update suffix:
        if var_num == num_input_vars-1:
            arr_suffix = ' /)'
        # end if
        #Set array values:
        if hvar.get_prop_value('protected'):
            log_arr_str = 'PARAM' + arr_suffix
        else:
            log_arr_str = 'UNINITIALIZED' + arr_suffix
        # end if
        #Write line to file:
        outfile.write(log_arr_str, 2)
    # end for
<<<<<<< HEAD
=======
    arr_suffix = ', &'
>>>>>>> fd886c14
    for var_num, varname in enumerate(registry_constituents):
        #If at the end of the list, then update suffix:
        if var_num == num_input_vars-len(host_vars)-1:
            arr_suffix = ' /)'
        # end if
        #Set array values:
        log_arr_str = 'UNINITIALIZED' + arr_suffix
        #Write line to file:
        outfile.write(log_arr_str, 2)
    # end for

    outfile.blank_line()
    #----------------------------

######

def _get_host_model_import(hvar, import_dict, host_dict):
    """Add import information (module, local_name) for <hvar> to
       <import_dict>. <host_dict> is used to look up any sub-variables
       (e.g., array indices).
       Note: This function has side effects but no return value
    """
    missing_indices = []
    # Extract module name:
    use_mod_name = hvar.source.name
    # Check if module name is already in dictionary:
    if use_mod_name not in import_dict:
        # Create an empty entry for this module
        import_dict[use_mod_name] = set()
    # end if
    # Add the variable
    var_locname = hvar.var.get_prop_value('local_name')
    import_dict[use_mod_name].add(var_locname)
    aref = hvar.array_ref()
    if aref:
        dimlist = [x.strip() for x in aref.group(2).split(',')]
        for dim in dimlist:
            if dim != ':':
                dvar = host_dict.find_variable(dim)
                if dvar:
                    _get_host_model_import(dvar, import_dict, host_dict)
                else:
                    missing_indices.append(dim)
                # end if
            # end if
        # end for
    # end if
    if missing_indices:
        mi_str = ", ".join(missing_indices)
        raise CamInitWriteError(f"Missing host indices: {mi_str}.")
    # end if

def collect_host_var_imports(host_vars, host_dict, constituent_set):
    """Construct a dictionary of host-model variables to import keyed by
       host-model module name.
       <host_dict> is used to look up array-reference indices.
    Return a list of module / import vars combinations of the following form:
    [[<Module 1>, [<var1, ...]], ...]
    """
    #--------------------------------
    # Create new (empty) dictionary to store use statements:
    use_vars_write_dict = OrderedDict()

    # Loop over all variable standard names:
    for hvar in host_vars:
        # We do not import variables from the 'host' table as they are
        #    passed to physics via the argument list.
        # As such, they are also always considered initialized.
        if hvar.source.ptype == 'host':
            continue
        # end if
        # We also do not want to import constituent variables, as they
        # should be automatically handled by the constituents object:
        if hvar.get_prop_value('standard_name') in constituent_set:
            continue
        # end if
        _get_host_model_import(hvar, use_vars_write_dict, host_dict)
    # end for
    return [[x, sorted(use_vars_write_dict[x])] for x in use_vars_write_dict]

######

def write_use_statements(outfile, use_stmts, indent):
    """Output Fortran module use (import) statements listed in <use_stmts>.
    """

    # The plus one is for a comma
    max_modname = max(len(x[0]) for x in use_stmts) + 1
    # max_modspace is the max chars of the module plus other 'use' statement
    #    syntax (e.g., 'only:')
    max_modspace = (outfile.indent_size * indent) + max_modname + 10
    mod_space = outfile.line_fill - max_modspace
    for use_item in use_stmts:
        # Break up imported interfaces to clean up use statements
        larg = 0
        num_imports = len(use_item[1])
        while larg < num_imports:
            int_str = use_item[1][larg]
            larg = larg + 1
            while ((larg < num_imports) and
                   ((len(int_str) + len(use_item[1][larg]) + 2) < mod_space)):
                int_str += f", {use_item[1][larg]}"
                larg = larg + 1
            # end while
            modname = use_item[0] + ','
            outfile.write(f"use {modname: <{max_modname}} only: {int_str}",
                          indent)
        # end while
    # end for

######

def get_dimension_info(hvar):
    """Retrieve dimension information from <hvar>.
       Return the following values:
       - The local variable name of the vertical dimension (or None)
       - True if <hvar> has one dimension which is a horizontal dimension or
            if <hvar> has two dimensions (horizontal and vertical)
    """
    vdim_name = None
    legal_dims = False
    fail_reason = ""
    dims = hvar.get_dimensions()
    levnm = hvar.has_vertical_dimension()
    # <hvar> is only 'legal' for 2 or 3 dimensional fields (i.e., 1 or 2
    #    dimensional variables). The second dimension must be vertical.
    # XXgoldyXX: If we ever need to read scalars, it would have to be
    #            done using global attributes, not 'infld'.
    ldims = len(dims)
    lname = hvar.get_prop_value('local_name')
    suff = ""
    legal_dims = True
    if not hvar.has_horizontal_dimension():
        legal_dims = False
        fail_reason += f"{suff}{lname} has no horizontal dimension"
        suff = "; "
    # end if
    if (ldims > 2) or ((ldims > 1) and (not levnm)):
        legal_dims = False
        unsupp = []
        for dim in dims:
            if ((not is_horizontal_dimension(dim)) and
                (not is_vertical_dimension(dim))):
                if dim[0:18] == "ccpp_constant_one:":
                    rdim = dim[18:]
                else:
                    rdim = dim
                # end if
                unsupp.append(rdim)
            # end if
        # end for
        if len(unsupp) > 1:
            udims = ', '.join(unsupp[:-1])
            if len(unsupp) > 2:
                udims += ','
            # end if
            udims += f" and {unsupp[-1]}"
            fail_reason += f"{suff}{lname} has unsupported dimensions, {udims}."
        else:
            udims = unsupp[0] if unsupp else "unknown"
            fail_reason += f"{suff}{lname} has unsupported dimension, {udims}."
        # end if
        suff = "; "
    # end if
    if legal_dims and levnm:
        # <hvar> should be legal, find the correct local name for the
        #    vertical dimension
        dparts = levnm.split(':')
        if (len(dparts) == 2) and (dparts[0].lower() == 'ccpp_constant_one'):
            levnm = dparts[1]
        elif len(dparts) == 1:
            levnm = dparts[0]
        else:
            # This should not happen so crash
            raise ValueError(f"Unsupported vertical dimension, '{levnm}'")
        # end if
        if levnm == 'vertical_layer_dimension':
            vdim_name = "lev"
        elif levnm == 'vertical_interface_dimension':
            vdim_name = "ilev"
        # end if (no else, will be processed as an error below)

        if vdim_name is None:
            # This should not happen so crash
            raise ValueError(f"Vertical dimension, '{levnm}', not found")
        # end if
    # end if
    return vdim_name, legal_dims, fail_reason

def write_phys_read_subroutine(outfile, host_dict, host_vars, host_imports,
                               phys_check_fname_str, constituent_set):

    """
    Write the "physics_read_data" subroutine, which
    is used to initialize required physics variables
    by reading in the values from an Initial Conditions
    (IC) input file. This will only be done for registry
    variables which contain
    """

    # ---------------------------------
    # Create Fortran "read_field" calls:
    # ---------------------------------

    # Create new (empty) dictionary to store "read_field" calls:
    call_string_dict = OrderedDict()

    # Loop over all variable standard names:
    for hvar in host_vars:
        # We do not attempt to read values from variables from the 'host'
        #    table as they are passed to physics via the argument list.
        # As such, they are always considered initialized.
        if hvar.source.ptype == 'host':
            continue
        # end if
        var_stdname = hvar.get_prop_value('standard_name')
        var_locname = hvar.call_string(host_dict)

        # Ignore any variable that is listed as a constiutuent,
        # as they will be handled separately by the constituents object:
        if var_stdname in constituent_set:
            continue
        # end if

        # Set "if-statement" call string:
        call_string_key = f"case ('{var_stdname}')"

        # Extract vertical level variable:
        levnm, call_read_field, reason = get_dimension_info(hvar)
        if hvar.get_prop_value('protected'):
            call_read_field = False
            if reason:
                suff = "; "
            else:
                suff = ""
            # end if
            lvar = hvar.get_prop_value('local_name')
            reason += f"{suff}{lvar} is a protected variable"
        # Set "read_field" call string:
        if call_read_field:
            # Replace vertical dimension with local name
            call_str = "call read_field(file, " +                             \
                       f"'{var_stdname}', input_var_names(:,name_idx), "
            if levnm is not None:
                call_str += f"'{levnm}', "
            # end if
            call_str += f"timestep, {var_locname})"
        else:
            call_str = f"call endrun('Cannot read {var_locname} from file'" + \
                f"//', {reason}')"
        # end if

        # Add string to dictionary:
        call_string_dict[call_string_key] = call_str
    # end for
    # ---------------------------------

    # Write actual subroutine code:
    # ----------------------------

    # Add subroutine header:
    sargs = "file, suite_names, timestep, read_initialized_variables"
    outfile.write(f"subroutine physics_read_data({sargs})", 1)

    # Add use statements:
    use_stmts = [["pio", ["file_desc_t"]],
                 ["cam_abortutils", ["endrun"]],
                 ["spmd_utils", ["masterproc"]],
                 ["shr_kind_mod", ["SHR_KIND_CS, SHR_KIND_CL, SHR_KIND_CX"]],
                 ["physics_data", ["read_field", "find_input_name_idx",
                                   "no_exist_idx", "init_mark_idx",
                                   "prot_no_init_idx", "const_idx"]],
                 ["cam_ccpp_cap", ["ccpp_physics_suite_variables", 
                                   "cam_constituents_array", 
                                   "cam_model_const_properties"]],
                 ["ccpp_kinds", ["kind_phys"]],
                 [phys_check_fname_str, ["phys_var_num", "phys_var_stdnames",
                                         "input_var_names", "std_name_len",
                                         "is_initialized"]],
                 ["ccpp_constituent_prop_mod", ["ccpp_constituent_prop_ptr_t"]],
                 ["cam_logfile", ["iulog"]]]

    # Add in host model data use statements
    use_stmts.extend(host_imports)

    # Output required, registered Fortran module use statements:
    write_use_statements(outfile, use_stmts, 2)

    # Write dummy variable declarations:
    outfile.blank_line()
    outfile.comment("Dummy arguments", 2)
    outfile.write("type(file_desc_t),          intent(inout) :: file", 2)
    outfile.write("character(len=SHR_KIND_CS), intent(in)    :: suite_names(:) !Names of CCPP suites", 2)
    outfile.write("integer,                    intent(in)    :: timestep", 2)
    outfile.write("logical,  optional,         intent(in)    :: read_initialized_variables", 2)
    outfile.blank_line()

    # Write local variable declarations:
    outfile.comment("Local variables:", 2)
    outfile.blank_line()
    outfile.comment("Character array containing all CCPP-required " +         \
                    "variable standard names:", 2)
    outfile.write("character(len=std_name_len), allocatable :: ccpp_required_data(:)", 2)
    outfile.blank_line()
    outfile.comment("Strings which store names of any missing or non-initialized vars:", 2)
    outfile.write("character(len=SHR_KIND_CL) :: missing_required_vars", 2)
    outfile.write("character(len=SHR_KIND_CL) :: protected_non_init_vars", 2)
    outfile.blank_line()
    outfile.write("character(len=SHR_KIND_CX) :: errmsg          !CCPP framework error message", 2)
    outfile.write("integer                    :: errflg          !CCPP framework error flag", 2)
    outfile.write("integer                    :: n               !Loop control variable", 2)
    outfile.write("integer                    :: name_idx        !Input variable array index", 2)
    outfile.write("integer                    :: constituent_idx !Constituent table index", 2)
    outfile.write("integer                    :: const_input_idx !input_var_names index for a consituent", 2)
    outfile.write("integer                    :: req_idx         !Required variable array index", 2)
    outfile.write("integer                    :: suite_idx       !Suite array index", 2)
    outfile.write("character(len=2)           :: sep             !String separator used to print err messages", 2)
    outfile.write("character(len=2)           :: sep2            !String separator used to print err messages", 2)
    outfile.write("character(len=2)           :: sep3            !String separator used to print err messages", 2)
    outfile.write("real(kind=kind_phys), pointer :: field_data_ptr(:,:,:)", 2)
    outfile.write("logical                    :: var_found       !Bool to determine if consituent found in data files", 2)
    outfile.write("character(len=std_name_len) :: std_name       !Variable to hold constiutent standard name", 2)
    outfile.blank_line()
    outfile.comment("Fields needed for getting default data value for constituents", 2)
    outfile.write("type(ccpp_constituent_prop_ptr_t), pointer :: const_props(:)", 2)
    outfile.write("real(kind=kind_phys)                       :: constituent_default_value", 2)
    outfile.write("real(kind=kind_phys)                       :: constituent_min_value", 2)
    outfile.write("integer                                    :: constituent_errflg", 2)
    outfile.write("character(len=512)                         :: constituent_errmsg", 2)
    outfile.write("logical                                    :: constituent_has_default", 2)
    outfile.blank_line()
    outfile.comment("Logical to default optional argument to False:", 2)
    outfile.write("logical                    :: use_init_variables", 2)
    outfile.blank_line()

    # Initialize variables:
    outfile.comment("Initalize missing and non-initialized variables strings:",
                    2)
    outfile.write("missing_required_vars = ' '", 2)
    outfile.write("protected_non_init_vars = ' '", 2)
    outfile.write("sep = ''", 2)
    outfile.write("sep2 = ''", 2)
    outfile.write("sep3 = ''", 2)
    outfile.blank_line()
    outfile.comment("Initialize use_init_variables based on whether it " +    \
                    "was input to function:", 2)
    outfile.write("if (present(read_initialized_variables)) then", 2)
    outfile.write("use_init_variables = read_initialized_variables", 3)
    outfile.write("else", 2)
    outfile.write("use_init_variables = .false.", 3)
    outfile.write("end if", 2)
    outfile.blank_line()

    # Loop over physics suites:
    outfile.comment("Loop over CCPP physics/chemistry suites:", 2)
    outfile.write("do suite_idx = 1, size(suite_names, 1)", 2)
    outfile.blank_line()

    # Determine physics suite required variables:
    outfile.comment("Search for all needed CCPP input variables, so " +       \
                    "that they can be read from input file if need be:", 3)
    outfile.write("call ccpp_physics_suite_variables" +                       \
                  "(suite_names(suite_idx), ccpp_required_data, errmsg, " +   \
                  "errflg, input_vars=.true., output_vars=.false.)", 4)
    outfile.blank_line()

    # Loop over required variables:
    outfile.comment("Loop over all required variables and read from file if uninitialized:", 3)
    outfile.write("do req_idx = 1, size(ccpp_required_data, 1)", 3)
    outfile.blank_line()

    # Call input name search function:
    outfile.comment("Find IC file input name array index for required variable:", 4)
    outfile.write("name_idx = find_input_name_idx(ccpp_required_data(req_idx), use_init_variables, constituent_idx)", 4)

    # Start select-case statement:
    outfile.blank_line()
    outfile.comment("Check for special index values:", 4)
    outfile.write("select case (name_idx)", 4)
    outfile.blank_line()

    # Skip already initialized variables:
    outfile.write("case (init_mark_idx)", 5)
    outfile.blank_line()
    outfile.comment("If variable is already initialized, then do nothing.", 6)
    outfile.blank_line()

    # Generate error message if required variable isn't found:
    outfile.write("case (no_exist_idx)", 5)
    outfile.blank_line()
    outfile.comment("If an index was never found, then save variable name " + \
                    "and check the rest of the variables, after which the " + \
                    "model simulation will end:", 6)
    outfile.write("missing_required_vars(len_trim(missing_required_vars)+1:)"+\
                  " = trim(sep)//trim(ccpp_required_data(req_idx))", 7)
    outfile.blank_line()
    outfile.comment("Update character separator to now include comma:", 6)
    outfile.write("sep = ', '", 6)
    outfile.blank_line()

    # Generate error message if required variable is protected but not initialized:
    outfile.write("case (prot_no_init_idx)", 5)
    outfile.blank_line()
    outfile.comment("If an index was found for a protected variable, but " +  \
                    "that variable was never marked as initialized, then " +  \
                    "save the variable name and check the rest of the "    +  \
                    "variables, after which the model simulation will end:", 6)
    outfile.write("protected_non_init_vars(len_trim(protected_non_init_vars)+1:) = " + \
                  "trim(sep2)//trim(ccpp_required_data(req_idx))", 7)
    outfile.blank_line()
    outfile.comment("Update character separator to now include comma:", 6)
    outfile.write("sep2 = ', '", 6)
    outfile.blank_line()

    # Handle the case where the required variable is a constituent
    outfile.write("case (const_idx)", 5)
    outfile.blank_line()
    outfile.comment("If an index was found in the constituent hash table, then do nothing, this will be handled later", 6)
    outfile.blank_line()

    # start default case steps:
    outfile.write("case default", 5)
    outfile.blank_line()

    # Generate "read_field" calls:
    outfile.comment("Read variable from IC file:", 6)
    outfile.blank_line()
    outfile.write("select case (trim(phys_var_stdnames(name_idx)))", 6)
    for case_call, read_call in call_string_dict.items():
        outfile.write(case_call, 7)
        outfile.write(read_call, 8)
        outfile.blank_line()
    outfile.write("end select !read variables", 6)
    # end select

    # End select case and required variables loop:
    outfile.write("end select !special indices", 5)
    outfile.blank_line()
    outfile.write("end do !Suite-required variables", 3)
    outfile.blank_line()

    # Generate endrun statement for missing variables:
    outfile.comment("End simulation if there are missing input variables " +  \
                    "that are required:", 3)
    outfile.write("if (len_trim(missing_required_vars) > 0) then", 3)
    outfile.write('call endrun("Required variables missing from registered list of input variables: "//&', 4)
    outfile.write("trim(missing_required_vars))", 5)
    outfile.write("end if", 3)
    outfile.blank_line()

    # Generate endrun statement for non-initialized protected variables:
    outfile.comment("End simulation if there are protected input " +          \
                    "variables that are not initialized:", 3)
    outfile.write("if (len_trim(protected_non_init_vars) > 0) then", 3)
    outfile.write('call endrun("Required, protected input variables are not initialized: "//&', 4)
    outfile.write("trim(protected_non_init_vars))", 5)
    outfile.write("end if", 3)
    outfile.blank_line()

    # Deallocate ccpp_required_data array:
    outfile.comment("Deallocate required variables array for use in next suite:", 3)
    outfile.write("deallocate(ccpp_required_data)", 3)
    outfile.blank_line()

    # End suite loop:
    outfile.write(" end do !CCPP suites", 2)
    outfile.blank_line()
    
    # Read in constituent data
    outfile.comment("Read in constituent variables if not using init variables", 2)
    outfile.write("field_data_ptr => cam_constituents_array()", 2)
    outfile.write("const_props => cam_model_const_properties()", 2)
    outfile.blank_line()
    outfile.comment("Iterate over all registered constituents", 2)
    outfile.write("do constituent_idx = 1, size(const_props)", 2)
    outfile.write("var_found = .false.", 3)
    outfile.comment("Check if constituent standard name in registered SIMA standard names list:", 3)
    outfile.write("call const_props(constituent_idx)%standard_name(std_name)", 3)
    outfile.write("if(any(phys_var_stdnames == trim(std_name))) then", 3)
    outfile.comment("Don't read the variable in if it's already initialized", 4)
    outfile.write("if (is_initialized(std_name)) then", 4)
    outfile.write("cycle", 5)
    outfile.write("end if", 4)
    outfile.comment("Find array index to extract correct input names:", 4)
    outfile.write("do n=1, phys_var_num", 4)
    outfile.write("if(trim(phys_var_stdnames(n)) == trim(std_name)) then", 5)
    outfile.write("const_input_idx = n", 6)
    outfile.write("exit", 6)
    outfile.write("end if", 5)
    outfile.write("end do", 4)
    outfile.write("call read_field(file, std_name, input_var_names(:,const_input_idx), 'lev', timestep, field_data_ptr(:,:,constituent_idx), mark_as_read=.false., error_on_not_found=.false., var_found=var_found)", 4)
    outfile.write("else", 3)
    outfile.comment("If not in standard names list, then just use constituent name as input file name:",4)
    outfile.write("call read_field(file, std_name, [std_name], 'lev', timestep, field_data_ptr(:,:,constituent_idx), mark_as_read=.false., error_on_not_found=.false., var_found=var_found)", 4)
    outfile.write("end if", 3)
    outfile.write("if(.not. var_found) then", 3)
    outfile.write("constituent_has_default = .false.", 4)
    outfile.write("call const_props(constituent_idx)%has_default(constituent_has_default, constituent_errflg, constituent_errmsg)", 4)
    outfile.write("if (constituent_errflg /= 0) then", 4)
    outfile.write("call endrun(constituent_errmsg, file=__FILE__, line=__LINE__)", 5)
    outfile.write("end if", 4)
    outfile.write("if (constituent_has_default) then", 4)
    outfile.write("call const_props(constituent_idx)%default_value(constituent_default_value, constituent_errflg, constituent_errmsg)", 5)
    outfile.write("if (constituent_errflg /= 0) then", 5)
    outfile.write("call endrun(constituent_errmsg, file=__FILE__, line=__LINE__)", 6)
    outfile.write("end if", 5)
    outfile.write("field_data_ptr(:,:,constituent_idx) = constituent_default_value", 5)
    outfile.write("if (masterproc) then", 5)
    outfile.write("write(iulog,*) 'Constituent ', trim(std_name), ' initialized to default value: ', constituent_default_value", 6)
    outfile.write("end if", 5)
    outfile.write("else", 4)
<<<<<<< HEAD
    outfile.write("field_data_ptr(:,:,constituent_idx) = 0._kind_phys", 5)
=======
    outfile.comment("Intialize to constituent's configured minimum value", 5)
    outfile.write("call const_props(constituent_idx)%minimum(constituent_min_value, constituent_errflg, constituent_errmsg)", 5)
    outfile.write("field_data_ptr(:,:,constituent_idx) = constituent_min_value", 5)
>>>>>>> fd886c14
    outfile.write("if (masterproc) then", 5)
    outfile.write("write(iulog,*) 'Constituent ', trim(std_name), ' default value not configured.  Setting to 0.'", 6)
    outfile.write("end if", 5)
    outfile.write("end if", 4)
    outfile.write("end if", 3)
    outfile.write("end do", 2)
    outfile.blank_line()

    # start default case steps:

    # End subroutine:
    outfile.write("end subroutine physics_read_data", 1)

    # ----------------------------

#####

def write_phys_check_subroutine(outfile, host_dict, host_vars, host_imports,
                                phys_check_fname_str, constituent_set):

    """
    Write the "physics_check_data" subroutine, which
    is used to check the physics variables against
    an optionally input check file by reading
    in the values from the check file and comparing
    the values to the variables
    """

    # Create Fortran "check_field" calls:
    # ---------------------------------

    # Create new (empty) dictionary to store "check_field" calls:
    call_string_dict = OrderedDict()
    # Create a check_field call for each host-model variable
    for hvar in host_vars:
        # We do not 'check' variables from the 'host' table as they are
        #    passed to physics via the argument list.
        # As such, they are always considered initialized.
        if hvar.source.ptype == 'host':
            continue
        # end if
        var_stdname = hvar.get_prop_value('standard_name')
        var_locname = hvar.call_string(host_dict)

        # Ignore any variable that is listed as a constiutuent,
        # as they will be handled separately by the constituents object:
        if var_stdname in constituent_set:
            continue
        # end if

        # Set "if-statement" call string:
        call_string_key = f"case ('{var_stdname}')"

        # Extract vertical level variable:
        levnm, call_check_field, reason = get_dimension_info(hvar)

        # Set "check_field" call string:
        if call_check_field:
            call_str = "call check_field(file, input_var_names(:,name_idx), "
            if levnm is not None:
                call_str += f"'{levnm}', "
            # end if
            call_str += f"timestep, {var_locname}, '{var_stdname}', "
            call_str += "min_difference, min_relative_value, is_first)"
        else:
            call_str = f"call endrun('Cannot check status of {var_locname}'" + \
                f"//', {reason}')"
        # end if
        # Add string to dictionary:
        call_string_dict[call_string_key] = call_str
    # end for

    # ---------------------------------
    # Write actual subroutine code:
    # ---------------------------------

    # Add subroutine header:
    outfile.write("subroutine physics_check_data(file_name, suite_names, " +  \
                  "timestep, min_difference, min_relative_value)", 1)

    use_stmts = [["pio", ["file_desc_t", "pio_nowrite"]],
                 ["cam_abortutils", ["endrun"]],
                 ["shr_kind_mod", ["SHR_KIND_CS, SHR_KIND_CL, SHR_KIND_CX"]],
                 ["physics_data", ["check_field", "find_input_name_idx",
                                   "no_exist_idx", "init_mark_idx",
                                   "prot_no_init_idx", "const_idx"]],
                 ["cam_ccpp_cap", ["ccpp_physics_suite_variables",
                                   "cam_advected_constituents_array",
                                   "cam_model_const_properties"]],
                 ["cam_constituents", ["const_get_index"]],
                 ["ccpp_kinds", ["kind_phys"]],
                 ["cam_logfile", ["iulog"]],
                 ["spmd_utils", ["masterproc"]],
                 ["phys_vars_init_check", ["is_read_from_file"]],
                 ["ioFileMod", ["cam_get_file"]],
                 ["cam_pio_utils", ["cam_pio_openfile", "cam_pio_closefile"]],
                 ["ccpp_constituent_prop_mod", ["ccpp_constituent_prop_ptr_t"]],
                 [phys_check_fname_str, ["phys_var_num",
                                         "phys_var_stdnames",
                                         "input_var_names",
                                         "std_name_len"]]]

    # Add in host model data use statements
    use_stmts.extend(host_imports)

    # Output required, registered Fortran module use statements:
    write_use_statements(outfile, use_stmts, 2)

    # Write dummy variable declarations:
    outfile.blank_line()
    outfile.comment("Dummy arguments", 2)
    outfile.write("character(len=SHR_KIND_CL), intent(in) :: file_name", 2)
    outfile.write("character(len=SHR_KIND_CS), intent(in) :: suite_names(:) !Names of CCPP suites", 2)
    outfile.write("integer,                    intent(in) :: timestep", 2)
    outfile.write("real(kind_phys),            intent(in) :: min_difference", 2)
    outfile.write("real(kind_phys),            intent(in) :: min_relative_value", 2)
    outfile.blank_line()

    # Write local variable declarations:
    outfile.comment("Local variables:", 2)
    outfile.blank_line()
    outfile.comment("Character array containing all CCPP-required " +         \
                    "variable standard names:", 2)
    outfile.write("character(len=std_name_len), allocatable :: ccpp_required_data(:)", 2)
    outfile.blank_line()
    outfile.comment("Strings which store names of any missing or " +          \
                    "non-initialized vars:", 2)
    outfile.write("character(len=SHR_KIND_CL) :: missing_required_vars", 2)
    outfile.write("character(len=SHR_KIND_CL) :: protected_non_init_vars", 2)
    outfile.write("character(len=SHR_KIND_CL) :: missing_input_names", 2)
    outfile.blank_line()
    outfile.write("character(len=SHR_KIND_CX) :: errmsg    !CCPP framework error message", 2)
    outfile.write("integer                    :: errflg    !CCPP framework error flag", 2)
    outfile.write("integer                    :: n         !Loop control variable", 2)
    outfile.write("integer                    :: name_idx  !Input variable array index", 2)
    outfile.write("integer                    :: constituent_idx !Index of variable in constituent array", 2)
    outfile.write("integer                    :: const_input_idx !input_var_names index for a consituent", 2)
    outfile.write("integer                    :: req_idx   !Required variable array index", 2)
    outfile.write("integer                    :: suite_idx !Suite array index", 2)
    outfile.write("character(len=SHR_KIND_CL) :: ncdata_check_loc", 2)
    outfile.write("type(file_desc_t), pointer :: file", 2)
    outfile.write("logical                    :: file_found", 2)
    outfile.write("logical                    :: is_first", 2)
    outfile.write("logical                    :: is_read", 2)
    outfile.write("character(len=std_name_len) :: std_name       !Variable to hold constiutent standard name", 2)
    outfile.write("real(kind=kind_phys), pointer :: field_data_ptr(:,:,:)", 2)
    outfile.write("type(ccpp_constituent_prop_ptr_t), pointer :: const_props(:)", 2)
    outfile.blank_line()

    # Initialize variables:
    outfile.comment("Initalize missing and non-initialized variables strings:",
                    2)
    outfile.write("missing_required_vars = ' '", 2)
    outfile.write("protected_non_init_vars = ' '", 2)
    outfile.write("missing_input_names   = ' '", 2)
    outfile.write("nullify(file)", 2)
    outfile.write("is_first = .true.", 2)
    outfile.blank_line()

    # Begin check data log:
    outfile.write("if (masterproc) then", 2)
    outfile.write("write(iulog,*) ''", 3)
    outfile.write("write(iulog,*) '********** Physics Check Data Results **********'", 3)
    outfile.write("write(iulog,*) ''", 3)
    outfile.write("write(iulog,*) 'TIMESTEP: ', timestep", 3)
    outfile.write("end if", 2)

    # Open check file:
    outfile.write("if (file_name == 'UNSET') then", 2)
    outfile.write("write(iulog,*) 'WARNING: Namelist variable " +             \
                  "ncdata_check is UNSET.', ' Model will run, but " +         \
                  "physics check data will not be printed'", 3)
    outfile.write("return", 3)
    outfile.write("end if", 2)
    outfile.comment("Open check file:", 2)
    outfile.write("call cam_get_file(file_name, ncdata_check_loc, " +         \
                  "allow_fail=.true., lexist=file_found, log_info=.false.)", 2)
    outfile.write("if (.not. file_found) then", 2)
    outfile.write("write(iulog,*) 'WARNING: Check file ', trim(file_name), " + \
                  "' not found. Model will run, but physics check data " +     \
                  "will not be printed'", 3)
    outfile.write("return", 3)
    outfile.write("end if", 2)
    outfile.write("allocate(file)", 2)
    outfile.write("call cam_pio_openfile(file, ncdata_check_loc, " +          \
                  "pio_nowrite, log_info=.false.)", 2)

    # Loop over physics suites:
    outfile.comment("Loop over CCPP physics/chemistry suites:", 2)
    outfile.write("do suite_idx = 1, size(suite_names, 1)", 2)
    outfile.blank_line()

    # Determine physics suite required variables:
    outfile.comment("Search for all needed CCPP input variables, so " +       \
                    "that they can be read from input file if need be:", 3)
    outfile.write("call ccpp_physics_suite_variables(suite_names" +           \
                  "(suite_idx), ccpp_required_data, errmsg, errflg, " +       \
                  "input_vars=.true., output_vars=.false.)", 4)
    outfile.blank_line()

    # Loop over required variables:
    outfile.comment("Loop over all required variables as specified by CCPP suite:",
                    3)
    outfile.write("do req_idx = 1, size(ccpp_required_data, 1)", 3)
    outfile.blank_line()

    # First check if the required variable is a constituent
    outfile.comment("First check if the required variable is a constituent:", 4)
    outfile.write("call const_get_index(ccpp_required_data(req_idx), constituent_idx, abort=.false., warning=.false.)", 4)
    outfile.write("if (constituent_idx > -1) then", 4)
    outfile.write("cycle", 5)
    outfile.write("else", 4)
    outfile.comment("The required variable is not a constituent. Check if the variable was read from a file", 5)

    # Call input name search function:
    outfile.comment("Find IC file input name array index for required variable:", 5)
    outfile.write("call is_read_from_file(ccpp_required_data(req_idx), " +    \
                  "is_read, stdnam_idx_out=name_idx)", 5)
    outfile.write("if (.not. is_read) then", 5)
    outfile.write("cycle", 6)
    outfile.write("end if", 5)

    # Generate "check_field" calls:
    outfile.comment("Check variable vs input check file:", 5)
    outfile.blank_line()
    outfile.write("select case (trim(phys_var_stdnames(name_idx)))", 5)
    for case_call, read_call in call_string_dict.items():
        outfile.write(case_call, 5)
        outfile.write(read_call, 6)
        outfile.blank_line()
    outfile.write("end select !check variables", 5)
    outfile.write("end if !check if constituent", 4)

    # End select case and required variables loop:
    outfile.write("end do !Suite-required variables", 3)
    outfile.blank_line()

    # Deallocate ccpp_required_data array:
    outfile.comment("Deallocate required variables array for use in next suite:",
                    3)
    outfile.write("deallocate(ccpp_required_data)", 3)
    outfile.blank_line()

    # End suite loop:
    outfile.write("end do !CCPP suites", 2)
    outfile.blank_line()
    outfile.comment("Check constituent variables", 2)
    outfile.write("field_data_ptr => cam_advected_constituents_array()", 2)
    outfile.write("const_props => cam_model_const_properties()", 2)
    outfile.blank_line()
    outfile.write("do constituent_idx = 1, size(const_props)", 2)
    outfile.comment("Check if constituent standard name in registered SIMA standard names list:", 3)
    outfile.write("call const_props(constituent_idx)%standard_name(std_name)", 3)
    outfile.write("if(any(phys_var_stdnames == std_name)) then", 3)
    outfile.comment("Find array index to extract correct input names:", 4)
    outfile.write("do n=1, phys_var_num", 4)
    outfile.write("if(trim(phys_var_stdnames(n)) == trim(std_name)) then", 5)
    outfile.write("const_input_idx = n", 6)
    outfile.write("exit", 6)
    outfile.write("end if", 5)
    outfile.write("end do", 4)
    outfile.write("call check_field(file, input_var_names(:,const_input_idx), 'lev', timestep, field_data_ptr(:,:,constituent_idx), std_name, min_difference, min_relative_value, is_first)", 4)
    outfile.write("else", 3)
    outfile.comment("If not in standard names list, then just use constituent name as input file name:",4)
    outfile.write("call check_field(file, [std_name], 'lev', timestep, field_data_ptr(:,:,constituent_idx), std_name, min_difference, min_relative_value, is_first)", 4)
    outfile.write("end if", 3)
    outfile.write("end do", 2)

    # Close check file
    outfile.comment("Close check file:", 2)
    outfile.write("call cam_pio_closefile(file)", 2)
    outfile.write("deallocate(file)", 2)
    outfile.write("nullify(file)", 2)

    # Check if no differences were found
    outfile.write("if (is_first) then", 2)
    outfile.write("if (masterproc) then", 3)
    outfile.write("write(iulog,*) ''", 4)
    outfile.write("write(iulog,*) 'No differences found!'", 4)
    outfile.write("end if", 3)
    outfile.write("end if", 2)

    # End check data log:
    outfile.write("if (masterproc) then", 2)
    outfile.write("write(iulog,*) ''", 3)
    outfile.write("write(iulog,*) '********** End Physics Check Data " +      \
                  "Results **********'", 3)
    outfile.write("write(iulog,*) ''", 3)
    outfile.write("end if", 2)

    # End subroutine:
    outfile.write("end subroutine physics_check_data", 1)

    # ----------------------------

#############
# End of file
#############<|MERGE_RESOLUTION|>--- conflicted
+++ resolved
@@ -574,10 +574,7 @@
         #Write line to file:
         outfile.write(log_arr_str, 2)
     # end for
-<<<<<<< HEAD
-=======
     arr_suffix = ', &'
->>>>>>> fd886c14
     for var_num, var_name in enumerate(registry_constituents):
         # If at the end of the list, then update suffix:
         if var_num == num_input_vars-len(host_vars)-1:
@@ -617,10 +614,7 @@
         #Write line to file:
         outfile.write(log_arr_str, 2)
     # end for
-<<<<<<< HEAD
-=======
     arr_suffix = ', &'
->>>>>>> fd886c14
     for var_num, varname in enumerate(registry_constituents):
         #If at the end of the list, then update suffix:
         if var_num == num_input_vars-len(host_vars)-1:
@@ -1132,13 +1126,9 @@
     outfile.write("write(iulog,*) 'Constituent ', trim(std_name), ' initialized to default value: ', constituent_default_value", 6)
     outfile.write("end if", 5)
     outfile.write("else", 4)
-<<<<<<< HEAD
-    outfile.write("field_data_ptr(:,:,constituent_idx) = 0._kind_phys", 5)
-=======
     outfile.comment("Intialize to constituent's configured minimum value", 5)
     outfile.write("call const_props(constituent_idx)%minimum(constituent_min_value, constituent_errflg, constituent_errmsg)", 5)
     outfile.write("field_data_ptr(:,:,constituent_idx) = constituent_min_value", 5)
->>>>>>> fd886c14
     outfile.write("if (masterproc) then", 5)
     outfile.write("write(iulog,*) 'Constituent ', trim(std_name), ' default value not configured.  Setting to 0.'", 6)
     outfile.write("end if", 5)
