--- conflicted
+++ resolved
@@ -133,26 +133,11 @@
    subroutine phys_register()
       use cam_ccpp_cap,         only: cam_ccpp_physics_register
       use cam_ccpp_cap,         only: ccpp_physics_suite_part_list
-<<<<<<< HEAD
-      use cam_constituents,     only: num_advected
-=======
       use cam_abortutils,       only: endrun
->>>>>>> fd886c14
 
       ! Local variables
       integer                    :: i_group
 
-<<<<<<< HEAD
-      call cam_thermo_init(columns_on_task, pver, pverp)
-
-      call allocate_physics_types_fields(columns_on_task, pver, pverp,        &
-           num_advected, set_init_val_in=.true., reallocate_in=.false.)
-      call cam_ccpp_physics_initialize(phys_suite_name)
-      if (errcode /= 0) then
-         call endrun('cam_ccpp_physics_initialize: '//trim(errmsg))
-      end if
-=======
->>>>>>> fd886c14
       call ccpp_physics_suite_part_list(phys_suite_name, suite_parts,         &
            errmsg, errcode)
       if (errcode /= 0) then
@@ -182,11 +167,12 @@
       use cam_thermo,           only: cam_thermo_init
       use physics_types,        only: allocate_physics_types_fields
       use cam_ccpp_cap,         only: cam_ccpp_physics_initialize
+      use cam_constituents,     only: num_advected
 
       call cam_thermo_init(columns_on_task, pver, pverp)
 
       call allocate_physics_types_fields(columns_on_task, pver, pverp,        &
-           set_init_val_in=.true., reallocate_in=.false.)
+           num_advected, set_init_val_in=.true., reallocate_in=.false.)
       call cam_ccpp_physics_initialize(phys_suite_name)
       if (errcode /= 0) then
          call endrun('cam_ccpp_physics_initialize: '//trim(errmsg))
