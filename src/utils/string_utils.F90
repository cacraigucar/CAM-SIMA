--- conflicted
+++ resolved
@@ -16,7 +16,6 @@
    public :: increment_string ! increments a string
    public :: last_sig_char    ! Position of last significant character in string
    public :: to_str           ! convert integer to left justified string
-   public :: parse_multiplier ! Parse a repeat count and a token from input
    public :: stringify        ! Convert one or more values of any intrinsic data types to a character string for pretty printing
 
    ! Private module variables
@@ -110,11 +109,7 @@
 
       if (seconds < 0 .or. seconds > 86400) then
          write(iulog,*)'SEC2HMS: bad input seconds:', seconds
-<<<<<<< HEAD
-         call endrun ('SEC2HMS: bad input seconds:')
-=======
          call endrun ('SEC2HMS: bad input seconds: '//stringify((/seconds/)))
->>>>>>> fd886c14
       end if
 
       hours   = seconds / 3600
@@ -291,106 +286,6 @@
    end function to_str
 
    !===========================================================================
-<<<<<<< HEAD
-
-   subroutine parse_multiplier(input, multiplier, token, allowed_set, errmsg)
-      ! Parse a character string (<input>) to find a token <token>, possibly
-      ! multiplied by an integer (<multiplier>).
-      ! Return values for <multiplier>:
-      !   positive integer: Successful return with <multiplier> and <token>.
-      !   zero:             <input> is an empty string
-      !   -1:               Error condition (malformed input string)
-      ! Return values for <token>
-      !   On a successful return, <token> will contain <input> with the
-      !      optional multiplier and multiplication symbol removed.
-      !   On an error return, <token> will be an empty string
-      !
-      ! If <allowed_set> is present, then <token> must equal a value in
-      !   <allowed_set> (case insensitive)
-      ! If <errmsg> is present, it is filled with an error message if <input>
-      !   is not an allowed format.
-      ! Allowed formats are:
-      !   <multiplier>*<token> where <multiplier> is the string representation
-      !      a positive integer.
-      !   <token> in which case <multiplier> is assumed to be one.
-      !
-
-      ! Dummy arguments
-      character(len=*),           intent(in)  :: input
-      integer,                    intent(out) :: multiplier
-      character(len=*),           intent(out) :: token
-      character(len=*), optional, intent(in)  :: allowed_set(:)
-      character(len=*), optional, intent(out) :: errmsg
-      ! Local variables
-      integer          :: mult_ind ! Index of multiplication symbol
-      integer          :: lind     ! Loop index
-      integer          :: alen     ! Number of entries in <allowed_set>
-      integer          :: stat     ! Read status
-      logical          :: match    ! For matching <allowed_set>
-      character(len=8) :: fmt_str  ! Format string
-
-      ! Initialize output
-      errmsg = ''
-      multiplier = -1
-      token = ''
-      ! Do we have a multipler?
-      mult_ind = index(input, '*')
-      if (len_trim(input) == 0) then
-         multiplier = 0
-      else if (mult_ind <= 0) then
-         multiplier = 1
-         token = trim(input)
-      else
-         write(fmt_str, '(a,i0,a)') "(i", mult_ind - 1, ")"
-         read(input, fmt_str, iostat=stat) multiplier
-         if (stat == 0) then
-            token = trim(input(mult_ind+1:))
-         else
-            if (present(errmsg)) then
-               write(errmsg, *) "Invalid multiplier, '",                      &
-                    input(1:mult_ind-1), "' in '", trim(input), "'"
-            end if
-            multiplier = -1
-            token = ''
-         end if
-      end if
-
-      if ((multiplier >= 0) .and. present(allowed_set)) then
-         alen = size(allowed_set)
-         match = .false.
-         do lind = 1, alen
-            if (trim(to_lower(token)) == trim(to_lower(allowed_set(lind)))) then
-               match = .true.
-               exit
-            end if
-         end do
-         if (.not. match) then
-            if (present(errmsg)) then
-               write(errmsg, *) "Error, token, '", trim(token), "' not in (/"
-               lind = len_trim(errmsg) + 1
-               do mult_ind = 1, alen
-                  if (mult_ind == alen) then
-                     fmt_str = "' "
-                  else
-                     fmt_str = "', "
-                  end if
-                  write(errmsg(lind:), *) "'", trim(allowed_set(mult_ind)),   &
-                       trim(fmt_str)
-                  lind = lind + len_trim(allowed_set(mult_ind)) +             &
-                       len_trim(fmt_str) + 2
-               end do
-               write(errmsg(lind:), *) "/)"
-            end if
-            multiplier = -1
-            token = ''
-         end if
-      end if
-
-   end subroutine parse_multiplier
-
-   !===========================================================================
-=======
->>>>>>> fd886c14
 
    !> Convert one or more values of any intrinsic data types to a character string for pretty printing.
    !> If `value` contains more than one element, the elements will be stringified, delimited by `separator`, then concatenated.
