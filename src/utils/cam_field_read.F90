module cam_field_read

   !-----------------------------------------------------------------------
   !
   ! MODULE: cam_field_read
   !
   ! DESCRIPTION: Interfaces to read fields from PIO files
   !
   !-----------------------------------------------------------------------

   use shr_kind_mod,   only: r8 => shr_kind_r8
   use shr_sys_mod,    only: shr_sys_flush
   use pio,            only: pio_offset_kind, file_desc_t, var_desc_t
   use pio,            only: pio_max_var_dims, io_desc_t
   use pio,            only: pio_double, pio_setframe
   use spmd_utils,     only: masterproc
   use cam_abortutils, only: endrun
   use cam_logfile,    only: iulog, debug_output, DEBUGOUT_INFO, DEBUGOUT_DEBUG
   !!XXgoldyXX: v support SCAM?
   !  use shr_scam_mod,   only: shr_scam_getCloseLatLon  ! Standardized system subroutines
   !  use scamMod,        only: scmlat,scmlon,single_column
   !!XXgoldyXX: ^ support SCAM?
   !
   implicit none
   private

   !!XXgoldyXX: v support SCAM?
   logical :: single_column = .false.
   !!XXgoldyXX: ^ support SCAM?

   !
   !EOP
   !

   public :: cam_read_field

   interface cam_read_field
      module procedure infld_real8_1d
      module procedure infld_real8_2d
      module procedure infld_real8_3d
   end interface cam_read_field

!-----------------------------------------------------------------------
CONTAINS
!-----------------------------------------------------------------------

   subroutine get_grid_diminfo(grid_name, grid_id, dim1name, dim2name,        &
        dim_bounds)
      use cam_grid_support, only: cam_grid_id, cam_grid_get_dim_names
      use cam_grid_support, only: cam_grid_get_array_bounds
      use cam_grid_support, only: cam_grid_check

      ! Dummy arguments
      character(len=*), intent(in)    :: grid_name
      integer,          intent(out)   :: grid_id
      character(len=*), intent(out)   :: dim1name
      character(len=*), intent(out)   :: dim2name
      integer,          intent(inout) :: dim_bounds(:,:)

      ! Local variables
      character(len=*), parameter   :: subname = 'get_grid_dimname'

      grid_id = cam_grid_id(trim(grid_name))
      if (.not. cam_grid_check(grid_id)) then
         call endrun(subname//': Internal error, no "'//grid_name//'" grid')
      end if
      call cam_grid_get_dim_names(grid_id, dim1name, dim2name)
      call cam_grid_get_array_bounds(grid_id, dim_bounds)
      if (masterproc .and. (debug_output > DEBUGOUT_INFO)) then
         if (trim(dim1name) == trim(dim2name)) then
            write(iulog, '(5a)') subname, ': grid ', trim(grid_name),         &
                 ', dimension = ', trim(dim1name)
         else
            write(iulog, '(7a)') subname, ': grid ', trim(grid_name),         &
                 ', dimensions = ', trim(dim1name), ' and ', trim(dim2name)
         end if
         call shr_sys_flush(iulog)
      end if

   end subroutine get_grid_diminfo

   subroutine print_input_field_info(dimlens, ndims, min_ndims, max_ndims,    &
        dim_bounds, num_bounds, varname, subname)
      use cam_logfile, only: cam_log_multiwrite

      ! Dummy arguments
      integer,          intent(in) :: dimlens(:)
      integer,          intent(in) :: ndims
      integer,          intent(in) :: min_ndims
      integer,          intent(in) :: max_ndims
      integer,          intent(in) :: dim_bounds(:,:)
      integer,          intent(in) :: num_bounds
      character(len=*), intent(in) :: varname
      character(len=*), intent(in) :: subname
      ! Local variables
      integer                      :: ind
      integer                      :: values(9)
      integer                      :: num_vals
      character(len=64)            :: fmt_str
      character(len=128)           :: errormsg
      character(len=8)             :: syntax(9)

      if (ndims < max(min_ndims, 1)) then
         call endrun(subname//': too few dimensions for '//trim(varname))
      else if (ndims > max_ndims) then
         write(errormsg, '(3a,i0)') ': too many dimensions for, ',      &
              trim(varname), ', ', ndims
         call endrun(subname//trim(errormsg))
      else if (num_bounds < 1) then
         call endrun(subname//': too few dimension boundss for '//trim(varname))
      else if (num_bounds > 3) then
         write(errormsg, '(3a,i0)') ': too many dimension bounds for, ',      &
              trim(varname), ', ', num_bounds
         call endrun(subname//trim(errormsg))
      else if (debug_output >= DEBUGOUT_DEBUG) then
         num_vals = 0
         do ind = 1, num_bounds
            num_vals = num_vals + 1
            values(num_vals) = dim_bounds(ind, 1)
            num_vals = num_vals + 1
            values(num_vals) = dim_bounds(ind, 2)
         end do
         do ind = 1, ndims
            num_vals = num_vals + 1
            values(num_vals) = dimlens(ind)
         end do
         errormsg = ':  task   b11   b12   b21   b22   b31   b32'
         errormsg((12 * num_bounds) + 8:) = '    d1    d2    d3'
         errormsg((6 * num_vals) + 8:) = ' '
         write(fmt_str, '("(a,",a,",i5,",i0,"(i6))")') '": "', num_vals
         call cam_log_multiwrite(subname, errormsg, fmt_str, values(1:num_vals))
      else if (masterproc .and. (debug_output > DEBUGOUT_INFO)) then
         num_vals = 0
         do ind = 1, num_bounds
            num_vals = num_vals + 1
            values(num_vals) = dim_bounds(ind, 1)
            syntax(num_vals) = ':'
            num_vals = num_vals + 1
            values(num_vals) = dim_bounds(ind, 2)
            syntax(num_vals) = ','
         end do
         syntax(num_vals) = '), file('
         do ind = 1, ndims
            num_vals = num_vals + 1
            values(num_vals) = dimlens(ind)
            syntax(num_vals) = ','
         end do
         syntax(num_vals) = ')'
         write(fmt_str, '("(2a,",i0,"(i0,a))")') num_vals
         write(iulog, fmt_str) subname, ': field(',                           &
              (values(ind), trim(syntax(ind)), ind = 1, num_vals)
      end if ! else handled above
      if (masterproc) then
         call shr_sys_flush(iulog)
      end if

   end subroutine print_input_field_info

   integer function num_target_dims(num_field_dims, unstruct)
      ! Find the number of expected file dimensions (minus time) given
      ! field and grid information

      ! Dummy arguments
      integer, intent(in) :: num_field_dims
      logical, intent(in) :: unstruct

      num_target_dims = num_field_dims ! Rank of data
      if (unstruct) then
         ! File has one horizontal dimension
         num_target_dims = num_target_dims - 1
      end if
      if (num_target_dims < 1) then
         call endrun('num_target_dims, bad inputs')
      end if
   end function num_target_dims

   !
   ! ROUTINE: infld_real8_1d
   !
   subroutine infld_real8_1d(varname, ncid, field, readvar, gridname,         &
      timelevel, log_output, fillvalue)
      !
      ! infld_real8_1d:
      ! Netcdf I/O of 8-byte real field from netCDF file
      ! Field on file is either 1D or 2D
      ! Local array, <field> is 1D
      !

      use pio,              only: pio_read_darray, PIO_NOERR
      use pio,              only: PIO_MAX_NAME, pio_inq_dimname
      use cam_grid_support, only: cam_grid_get_decomp, cam_grid_is_unstructured
      use cam_grid_support, only: cam_grid_dimensions
      use cam_grid_support, only: cam_grid_is_block_indexed
      use cam_pio_utils,    only: cam_pio_check_var, cam_pio_inq_var_fill

      ! Dummy arguments
      character(len=*),           intent(in)    :: varname ! variable name
      type(file_desc_t),          intent(inout) :: ncid    ! input unit
      ! field: array to be returned (decomposed)
      real(r8),                   intent(inout) :: field(:)
      ! readvar: true => variable is on initial dataset
      logical,                    intent(out)   :: readvar
      ! gridname: Name of variable's grid (default 'physgrid')
      character(len=*), optional, intent(in)    :: gridname
      integer,          optional, intent(in)    :: timelevel
      logical,          optional, intent(in)    :: log_output
      ! fillvalue: Provides the fill value as specified in the input file
      real(r8),         optional, intent(out)   :: fillvalue
      !
      ! LOCAL VARIABLES:
      type(io_desc_t), pointer                  :: iodesc
      integer                                   :: grid_id ! grid ID
      integer                                   :: jndex
      ! ierr: return status
      integer                                   :: ierr
      ! varid: variable id
      type(var_desc_t)                          :: varid

      ! arraydimsize field dimension length
      integer                                   :: arraydimsize(1)

      ! ndims: The number of dimensions of the field in the file
      integer                                   :: ndims
      ! target_ndims: The number of expected dimensions for field on file
      integer                                   :: target_ndims
      ! dimids: file variable dims
      integer                                   :: dimids(PIO_MAX_VAR_DIMS)
      ! dimlens: file variable shape
      integer                                   :: dimlens(PIO_MAX_VAR_DIMS)
      integer                                   :: grid_dimlens(2)
      logical                                   :: block_indexed
      logical                                   :: unstruct
      ! Offsets for reading global variables
      integer                                   :: dim_bounds(2, 2)
      character(len=PIO_MAX_NAME)               :: dim1name, dim2name
      character(len=PIO_MAX_NAME)               :: tmpname
      character(len=128)                        :: errormsg
      ! Logical to determine whether to print output messages
      logical                                   :: log_read_field
      logical                                   :: readvar_tmp
      character(len=*),               parameter :: subname = 'INFLD_REAL8_1D'

      nullify(iodesc)

      !
      !-----------------------------------------------------------------------
      !
      dim1name = ''
      dim2name = ''
      dim_bounds(:,1) = 0
      dim_bounds(:,2) = -1
      if (present(gridname)) then
         call get_grid_diminfo(trim(gridname), grid_id, dim1name, dim2name, &
              dim_bounds)
      else
         call get_grid_diminfo('physgrid', grid_id, dim1name, dim2name,     &
              dim_bounds)
      end if

      if (present(log_output)) then
         log_read_field = log_output
      else
         log_read_field = .true.
      end if

      ! Get the number of columns in the global grid.
      call cam_grid_dimensions(grid_id, grid_dimlens)
      ! Is the grid block indexed?
      block_indexed = cam_grid_is_block_indexed(grid_id)
      ! Is this an unstructured grid (i.e., one column dimension on file)?
      unstruct = cam_grid_is_unstructured(grid_id)
      if (block_indexed) then
         call endrun(subname//': Block indexed 1D field is invalid')
      else
         target_ndims = num_target_dims(2, unstruct)
      end if
      if ((debug_output > DEBUGOUT_INFO) .and. masterproc) then
         if (present(timelevel)) then
            write(errormsg, '(a,i0)') ', timelevel = ', timelevel
         else
            errormsg = ''
         end if
         if (present(gridname)) then
            write(iulog, '(6a)') subname, ': field = ', trim(varname),        &
                 ', grid = ',trim(gridname), trim(errormsg)
         else
            write(iulog, '(5a)') subname, ': field = ', trim(varname),        &
                 ', grid = physgrid', trim(errormsg)
         end if
         call shr_sys_flush(iulog)
      end if
      !
      ! Read netCDF file
      !
      !
      ! Check if field is on file; get netCDF variable id
      !
      call cam_pio_check_var(ncid, varname, varid, ndims, dimids, dimlens,    &
           readvar_tmp)
      !
      ! If field is on file:
      !
      if (readvar_tmp) then
         call print_input_field_info(dimlens, ndims, 1, 3, dim_bounds, 1,     &
              varname, subname)
         ! Check to make sure that any 'extra' dimension is time
         if (ndims > target_ndims + 1) then
            call endrun(subname//': too many dimensions for '//trim(varname))
         else if (ndims == target_ndims + 1) then
            ierr = pio_inq_dimname(ncid, dimids(ndims), tmpname)
            if (trim(tmpname) /= 'time') then
               call endrun(subname//': dimension mismatch for '//trim(varname))
            end if
            if (present(timelevel)) then
               if (timelevel > dimlens(ndims)) then
                  write(errormsg, '(a,i0,a,i0)') ': timelevel, ', timelevel,  &
                       ', exceeds file limit, ', dimlens(ndims)
                  call endrun(subname//errormsg)
               end if
            end if
         else if (ndims < target_ndims) then
            call endrun(subname//': too few dimensions for '//trim(varname))
         end if ! No else, things are okay
         !
         ! Get array dimension id's and sizes
         !
         arraydimsize(1) = (dim_bounds(1,2) - dim_bounds(1,1) + 1)
         if (arraydimsize(1) /= size(field, 1)) then
            write(errormsg, '(4a,i0)') ': Mismatch between array bounds ',    &
                 'and field size for ', trim(varname), ', dimension ', 1
            call endrun(subname//errormsg)
         end if

         ! Check that the number of columns in the file matches the number of
         ! columns in the grid object.
         if (block_indexed) then
            if (dimlens(1) /= (grid_dimlens(1) * grid_dimlens(2))) then
               write(errormsg, '(2a,4(a,i0))') ': First dim mismatch for ',   &
                    trim(varname), ', file = ', dimlens(1), ', grid = ',      &
                    grid_dimlens(1), ' * ', grid_dimlens(2), ' = ',           &
                    (grid_dimlens(1) * grid_dimlens(2))
               call endrun(subname//trim(errormsg))
            end if
         else
            do jndex = 1, target_ndims
               if (dimlens(jndex) /= grid_dimlens(jndex)) then
                  write(errormsg, '(a,i0,2a,2(a,i0))') ': Dim ', jndex,       &
                       ' mismatch for ', trim(varname), ', file = ',          &
                       dimlens(jndex), 'grid = ', grid_dimlens(jndex)
                  call endrun(subname//trim(errormsg))
               end if
            end do
         end if

         if(ndims == target_ndims + 1) then
            if(present(timelevel)) then
               call pio_setframe(ncid, varid,                                 &
                    int(timelevel, kind=pio_offset_kind))
            else
               call pio_setframe(ncid, varid, int(1, kind=pio_offset_kind))
            end if
            ndims = ndims - 1
         end if

         if (single_column) then
            if (unstruct) then
               ! Clearly, this will not work for an unstructured dycore
               call endrun(subname//': SCAM not supported in this configuration')
            else
               call endrun(subname//': SCAM support not implemented')
            end if
         else
            ! All distributed array processing
            call cam_grid_get_decomp(grid_id, arraydimsize, dimlens(1:ndims), &
                 pio_double, iodesc)
            call pio_read_darray(ncid, varid, iodesc, field, ierr)
         end if

         ! Acquire fill value for variable if requested
         if (present(fillvalue)) then
            ierr = cam_pio_inq_var_fill(ncid, varid, fillvalue)
            !End run if PIO error occurred:
            if (ierr /= PIO_NOERR) then
               write(errormsg, *) subname,                                    &
                    ': cam_pio_inq_var_fill failed with PIO error: ', ierr
<<<<<<< HEAD
               call endrun(errormsg)
=======
               call safe_endrun(errormsg)
>>>>>>> fd886c14
            end if
         end if

         if (masterproc .and. log_read_field) then
            write(iulog,*) subname, ': read field ', trim(varname)
         end if

      end if  ! end of readvar_tmp

      readvar = readvar_tmp

   end subroutine infld_real8_1d

   !
   ! ROUTINE: infld_real8_2d
   !
   subroutine infld_real8_2d(varname, ncid, field, readvar, gridname,         &
        timelevel, dim3name, dim3_bnds, log_output, fillvalue)
      !
      ! infld_real8_2d:
      ! Netcdf I/O of 8-byte real field from netCDF file
      ! Field on file must be 1D, 2D, or 3D
      ! Local array, <field> is 2D
      !

      use pio,              only: pio_read_darray, PIO_NOERR
      use pio,              only: PIO_MAX_NAME, pio_inq_dimname
      use cam_grid_support, only: cam_grid_get_decomp, cam_grid_is_unstructured
      use cam_grid_support, only: cam_grid_dimensions,cam_grid_is_block_indexed
      use cam_pio_utils,    only: cam_pio_check_var, cam_pio_inq_var_fill

      ! Dummy arguments
      character(len=*),  intent(in)    :: varname ! variable name
      type(file_desc_t), intent(inout) :: ncid    ! input unit
      ! field: array to be returned (decomposed)
      real(r8),          intent(inout)        :: field(:,:)
      ! readvar: true => variable is on initial dataset
      logical,                    intent(out) :: readvar
      ! gridname: Name of variable's grid (default 'physgrid')
      character(len=*), optional, intent(in)  :: gridname
      integer,          optional, intent(in)  :: timelevel
      ! dim3name: Name of vertical dimension, if field reprsents a 3D quantity
      character(len=*), optional, intent(in)  :: dim3name
      ! dim3_bnds: Bounds of vertical dimension, if field is 3D
      integer,          optional, intent(in)  :: dim3_bnds(2)
      logical,          optional, intent(in)  :: log_output
      ! fillvalue: Provides the fill value as specified in the input file
      real(r8),         optional, intent(out) :: fillvalue
      !
      ! LOCAL VARIABLES:
      type(io_desc_t),  pointer               :: iodesc
      integer                                 :: grid_id ! grid ID
      integer                                 :: index, jndex
      ! ierr: return status
      integer                                 :: ierr
      ! varid: variable id
      type(var_desc_t)                        :: varid

      ! arraydimsize field dimension lengths
      integer                                 :: arraydimsize(2)

      ! ndims: The number of dimensions of the field in the file
      integer                                 :: ndims
      ! pdims: The number of dimensions of the field in the file to print
      integer                                 :: pdims
      ! target_ndims: The number of expected dimensions for field on file
      integer                                 :: target_ndims
      ! dimids: file variable dims
      integer                                 :: dimids(PIO_MAX_VAR_DIMS)
      ! dimlens: file variable shape
      integer                                 :: dimlens(PIO_MAX_VAR_DIMS)
      integer                                 :: grid_dimlens(2)
      logical                                 :: block_indexed
      logical                                 :: unstruct
      ! Offsets for reading global variables
      integer                                 :: dim_bounds(2, 2)
      character(len=PIO_MAX_NAME)             :: dim1name, dim2name
      character(len=PIO_MAX_NAME)             :: file_dnames(PIO_MAX_VAR_DIMS)
      character(len=PIO_MAX_NAME)             :: tmpname
      character(len=128)                      :: errormsg
      ! Logical to determine whether to print output messages
      logical                                 :: log_read_field
      logical                                 :: readvar_tmp
      character(len=*), parameter             :: subname = 'INFLD_REAL8_2D'

      nullify(iodesc)

      !
      !-----------------------------------------------------------------------
      !

      dim1name = ''
      dim2name = ''
      dim_bounds(:,1) = 0
      dim_bounds(:,2) = -1
      if (present(gridname)) then
         call get_grid_diminfo(trim(gridname), grid_id, dim1name, dim2name,  &
              dim_bounds)
      else
         call get_grid_diminfo('physgrid', grid_id, dim1name, dim2name,       &
              dim_bounds)
      end if

      if (present(log_output)) then
         log_read_field = log_output
      else
         log_read_field = .true.
      end if

      ! Get the number of columns in the global grid.
      call cam_grid_dimensions(grid_id, grid_dimlens)
      ! Is the grid block indexed?
      block_indexed = cam_grid_is_block_indexed(grid_id)
      ! Is this an unstructured grid (i.e., one column dimension on file)?
      unstruct = cam_grid_is_unstructured(grid_id)
      if (present(dim3name)) then
         target_ndims = num_target_dims(3, unstruct)
      else
         target_ndims = num_target_dims(2, unstruct)
      end if
      if ((debug_output > DEBUGOUT_INFO) .and. masterproc) then
         if (present(timelevel)) then
            write(errormsg, '(a,i0)') ', timelevel = ', timelevel
         else
            errormsg = ''
         end if
         if (present(gridname)) then
            write(iulog, '(6a)') subname, ': field = ', trim(varname),        &
                 ', grid = ', trim(gridname), trim(errormsg)
         else
            write(iulog, '(5a)') subname, ': field = ', trim(varname),        &
                 ', grid = physgrid', trim(errormsg)
         end if
         write(iulog, '(2a,i0)') subname, ': target field dims = ', target_ndims
         call shr_sys_flush(iulog)
      end if
      !
      ! If <field> is a 3D quantity, fix up its dimensions
      if ((dim_bounds(2,2) <= 0) .or. (dim_bounds(2,2) < dim_bounds(2,1))) then
         if (.not. present(dim3name)) then
            call endrun(subname//': dim3name must be present for 3D field')
         else if (.not. present(dim3_bnds)) then
            call endrun(subname//': dim3_bnds must be present for 3D field')
         end if
         dim_bounds(2,:) = dim3_bnds(:)
         dim2name = trim(dim3name)
      end if
      !
      ! Read netCDF file
      !
      !
      ! Check if field is on file; get netCDF variable id
      !
      call cam_pio_check_var(ncid, varname, varid, ndims, dimids, dimlens,    &
           readvar_tmp, dimnames=file_dnames)
      !
      ! If field is on file:
      !
      if (readvar_tmp) then
         pdims = ndims
         ! Check to make sure that any 'extra' dimension is time
         if (ndims > target_ndims + 1) then
            call endrun(subname//': too many dimensions for '//trim(varname))
         else if (ndims == target_ndims + 1) then
            ierr = pio_inq_dimname(ncid, dimids(ndims), tmpname)
            if (trim(tmpname) /= 'time') then
               call endrun(subname//': dimension mismatch for '//trim(varname))
            end if
            if (present(timelevel)) then
               if (timelevel > dimlens(ndims)) then
                  write(errormsg, '(a,i0,a,i0)') ': timelevel, ', timelevel,  &
                       ', exceeds file limit, ', dimlens(ndims)
                  call endrun(subname//errormsg)
               end if
            end if
            pdims = target_ndims
         else if (ndims < target_ndims) then
            call endrun(subname//': too few dimensions for '//trim(varname))
         end if ! No else, things are okay
         call print_input_field_info(dimlens, pdims, 1, 3, dim_bounds, 2,     &
              varname, subname)
         !
         ! Get array dimension id's and sizes
         !
         arraydimsize(1) = (dim_bounds(1,2) - dim_bounds(1,1) + 1)
         arraydimsize(2) = (dim_bounds(2,2) - dim_bounds(2,1) + 1)
         do jndex = 1, 2
            if (arraydimsize(jndex) /= size(field, jndex)) then
               write(errormsg, '(2(a,i0),3a,i0)')                             &
                    ': Mismatch between array size (', arraydimsize(jndex),   &
                    ') and field size (', size(field, jndex), ') for ',       &
                    trim(varname), ', dimension = ', jndex
               call endrun(subname//errormsg)
            end if
         end do

         ! Check that the number of columns in the file matches the number of
         ! columns in the grid object.
         if (block_indexed) then
            if (dimlens(1) /= (grid_dimlens(1) * grid_dimlens(2))) then
               write(errormsg, '(2a,4(a,i0))') ': First dim mismatch for ',   &
                    trim(varname), ', file = ', dimlens(1), ', grid = ',      &
                    grid_dimlens(1), ' * ', grid_dimlens(2), ' = ',           &
                    (grid_dimlens(1) * grid_dimlens(2))
               call endrun(subname//trim(errormsg))
            end if
         else if (unstruct) then
            index = 0
            do jndex = 1, target_ndims
               if (present(dim3name)) then
                  if (trim(file_dnames(jndex)) == trim(dim3name)) then
                     ! The vertical dimension may be in between array dims
                     index = -1
                     cycle ! Do not check the vertical dimension
                  end if
               end if
               if ( (grid_dimlens(jndex+index) > 1) .and.                     &
                    (dimlens(jndex) /= grid_dimlens(jndex+index))) then
                  write(errormsg, '(a,i0,2a,2(a,i0))') ': Dim ', jndex,       &
                       ' mismatch for ', trim(varname), ', file = ',          &
                       dimlens(jndex), 'grid = ', grid_dimlens(jndex+index)
                  call endrun(subname//trim(errormsg))
               end if
            end do
         end if

         if(ndims == target_ndims + 1) then
            if(present(timelevel)) then
               call pio_setframe(ncid, varid,                                 &
                    int(timelevel, kind=pio_offset_kind))
               if (masterproc .and. (debug_output > DEBUGOUT_INFO)) then
                  write(iulog, '(2a,i0)') subname, 'Setting time to frame ',  &
                       timelevel
                  call shr_sys_flush(iulog)
               end if
            else
               call pio_setframe(ncid, varid, int(1, kind=pio_offset_kind))
               if (masterproc .and. (debug_output > DEBUGOUT_INFO)) then
                  write(iulog, '(2a)') subname, 'Setting time to frame 1'
                  call shr_sys_flush(iulog)
               end if
            end if
            ndims = ndims - 1
         end if

         if (single_column) then
            if (unstruct) then
               ! Clearly, this will not work for an unstructured dycore
               call endrun(subname//': SCAM not supported in this configuration')
            else
               call endrun(subname//': SCAM support not implemented')
            end if
         else
            ! All distributed array processing
            ndims = target_ndims
            call cam_grid_get_decomp(grid_id, arraydimsize, dimlens(1:ndims), &
                 pio_double, iodesc, file_dnames=file_dnames(1:target_ndims))
            call pio_read_darray(ncid, varid, iodesc, field, ierr)
            nullify(iodesc) ! Cached by cam_pio_utils
         end if

         ! Acquire fill value for variable if requested
         if (present(fillvalue)) then
            ierr = cam_pio_inq_var_fill(ncid, varid, fillvalue)
            !End run if PIO error occurred:
            if (ierr /= PIO_NOERR) then
               write(errormsg, *) subname,                                    &
                    ': cam_pio_inq_var_fill failed with PIO error: ', ierr
<<<<<<< HEAD
               call endrun(errormsg)
=======
               call safe_endrun(errormsg)
>>>>>>> fd886c14
            end if
         end if

         if (masterproc .and. log_read_field) then
            write(iulog,*) subname, ': read field ', trim(varname)
         end if

      end if  ! end of readvar_tmp

      readvar = readvar_tmp

      return

   end subroutine infld_real8_2d

   !
   ! ROUTINE: infld_real8_3d
   !
   subroutine infld_real8_3d(varname, ncid, field, readvar, dim3name,         &
        dim3_bnds, dim3_pos, gridname, timelevel, log_output, fillvalue)
      !
      ! infld_real8_3d:
      ! Netcdf I/O of 8-byte real field from netCDF file
      ! Field on file is 3D
      ! Local array, <field> is 3D
      !

      use pio,              only: pio_read_darray, PIO_NOERR
      use pio,              only: PIO_MAX_NAME, pio_inq_dimname
      use cam_grid_support, only: cam_grid_get_decomp, cam_grid_is_unstructured
      use cam_grid_support, only: cam_grid_dimensions,cam_grid_is_block_indexed
      use cam_pio_utils,    only: cam_pio_check_var, cam_pio_inq_var_fill

      ! Dummy arguments
      character(len=*),  intent(in)           :: varname ! variable name
      type(file_desc_t), intent(inout)        :: ncid    ! input unit
      ! field: array to be returned (decomposed)
      real(r8),          intent(inout)        :: field(:,:,:)
      ! readvar: true => variable is on initial dataset
      logical,                    intent(out) :: readvar
      ! dim3name: Name of vertical dimension, if field reprsents a 3D quantity
      character(len=*),           intent(in)  :: dim3name
      ! dim3_bnds: Bounds of vertical dimension, if field is 3D
      integer,                    intent(in)  :: dim3_bnds(2)
      integer,          optional, intent(in)  :: dim3_pos
      ! gridname: Name of variable's grid (default 'physgrid')
      character(len=*), optional, intent(in)  :: gridname
      integer,          optional, intent(in)  :: timelevel
      logical,          optional, intent(in)  :: log_output
      ! fillvalue: Provides the fill value as specified in the input file
      real(r8),         optional, intent(out) :: fillvalue
      !
      ! LOCAL VARIABLES:
      type(io_desc_t),  pointer               :: iodesc
      integer                                 :: grid_id ! grid ID
      integer                                 :: index, jndex
      ! ierr: return status
      integer                                 :: ierr
      ! varid: variable id
      type(var_desc_t)                        :: varid

      ! arraydimsize field dimension lengths
      integer                                 :: arraydimsize(3)

      ! ndims: The number of dimensions of the field in the file
      integer                                 :: ndims
      ! target_ndims: The number of expected dimensions for field on file
      integer                                 :: target_ndims
      ! dimids: file variable dims
      integer                                 :: dimids(PIO_MAX_VAR_DIMS)
      ! dimlens: file variable shape
      integer                                 :: dimlens(PIO_MAX_VAR_DIMS)
      integer                                 :: grid_dimlens(2)
      logical                                 :: block_indexed
      logical                                 :: unstruct
      ! Offsets for reading global variables
      integer                                 :: dim_bounds(3, 2)
      character(len=PIO_MAX_NAME)             :: dim1name, dim2name
      character(len=PIO_MAX_NAME)             :: file_dnames(PIO_MAX_VAR_DIMS)
      character(len=PIO_MAX_NAME)             :: tmpname
      character(len=128)                      :: errormsg
      ! Logical to determine whether to print output messages
      logical                                 :: log_read_field
      logical                                 :: readvar_tmp
      character(len=*), parameter             :: subname = 'INFLD_REAL8_3D'

      nullify(iodesc)

      !
      !-----------------------------------------------------------------------
      !

      dim1name = ''
      dim2name = ''
      dim_bounds(:,1) = 0
      dim_bounds(:,2) = -1
      if (present(gridname)) then
         call get_grid_diminfo(trim(gridname), grid_id, dim1name, dim2name,  &
              dim_bounds)
      else
         call get_grid_diminfo('physgrid', grid_id, dim1name, dim2name,       &
              dim_bounds)
      end if

      if (present(log_output)) then
         log_read_field = log_output
      else
         log_read_field = .true.
      end if

      ! Get the number of columns in the global grid.
      call cam_grid_dimensions(grid_id, grid_dimlens)
      ! Is the grid block indexed?
      block_indexed = cam_grid_is_block_indexed(grid_id)
      ! Is this an unstructured grid (i.e., one column dimension on file)?
      unstruct = cam_grid_is_unstructured(grid_id)
      target_ndims = num_target_dims(3, unstruct)
      if ((debug_output > 0) .and. masterproc) then
         if (present(timelevel)) then
            write(errormsg, '(a,i0)') ', timelevel = ', timelevel
         else
            errormsg = ''
         end if
         if (present(gridname)) then
            write(iulog, '(6a)') subname, ': field = ', trim(varname),        &
                 ', grid = ', trim(gridname), trim(errormsg)
         else
            write(iulog, '(5a)') subname, ': field = ', trim(varname),        &
                 ', grid = physgrid', trim(errormsg)
         end if
         call shr_sys_flush(iulog)
      end if
      !
      ! Ensure that <field> is configured correctly
      if (dim_bounds(2,2) < dim_bounds(2,1)) then
         if (present(gridname)) then
            write(errormsg, *) ': grid, ', trim(gridname),                    &
                 ' invalid for3D field'
         else
            write(errormsg, *) ': grid, physgrid, invalid for3D field'
         end if
      else
         if (present(dim3_pos)) then
            if ((dim3_pos < 1) .or. (dim3_pos > 3)) then
               call endrun(subname//': Bad value for dim3_pos')
            end if
            index = dim3_pos
         else
            index = 2
         end if
         do jndex = 3, index + 1, -1
            dim_bounds(jndex,1) = dim_bounds(jndex - 1,1)
            dim_bounds(jndex,2) = dim_bounds(jndex - 1,2)
         end do
         dim_bounds(index,1) = dim3_bnds(1)
         dim_bounds(index,2) = dim3_bnds(2)
      end if
      !
      ! Read netCDF file
      !
      !
      ! Check if field is on file; get netCDF variable id
      !
      call cam_pio_check_var(ncid, varname, varid, ndims, dimids, dimlens,    &
           readvar_tmp, dimnames=file_dnames)
      !
      ! If field is on file:
      !
      if (readvar_tmp) then
         call print_input_field_info(dimlens, ndims, 2, 4, dim_bounds, 3,     &
              varname, subname)
         ! Check to make sure that any 'extra' dimension is time
         if (ndims > target_ndims + 1) then
            call endrun(subname//': too many dimensions for '//trim(varname))
         else if (ndims == target_ndims + 1) then
            ierr = pio_inq_dimname(ncid, dimids(ndims), tmpname)
            if (trim(tmpname) /= 'time') then
               call endrun(subname//': dimension mismatch for '//trim(varname))
            end if
            if (present(timelevel)) then
               if (timelevel > dimlens(ndims)) then
                  write(errormsg, '(a,i0,a,i0)') ': timelevel, ', timelevel,  &
                       ', exceeds file limit, ', dimlens(ndims)
                  call endrun(subname//errormsg)
               end if
            end if
         else if (ndims < target_ndims) then
            call endrun(subname//': too few dimensions for '//trim(varname))
         end if ! No else, things are okay
         !
         ! Get array dimension id's and sizes
         !
         arraydimsize(1) = (dim_bounds(1,2) - dim_bounds(1,1) + 1)
         arraydimsize(2) = (dim_bounds(2,2) - dim_bounds(2,1) + 1)
         arraydimsize(3) = (dim_bounds(3,2) - dim_bounds(3,1) + 1)
         do jndex = 1, 3
            if (arraydimsize(jndex) /= size(field, jndex)) then
               write(errormsg, '(4a,i0)') ': Mismatch between array bounds ', &
                    'and field size for ', trim(varname), ', dimension ', jndex
               call endrun(subname//errormsg)
            end if
         end do

         ! Check that the number of columns in the file matches the number of
         ! columns in the grid object.
         if (block_indexed) then
            if (dimlens(1) /= (grid_dimlens(1) * grid_dimlens(2))) then
               write(errormsg, '(2a,4(a,i0))') ': First dim mismatch for ',   &
                    trim(varname), ', file = ', dimlens(1), ', grid = ',      &
                    grid_dimlens(1), ' * ', grid_dimlens(2), ' = ',           &
                    (grid_dimlens(1) * grid_dimlens(2))
               call endrun(subname//trim(errormsg))
            end if
         else
            do jndex = 1, target_ndims
               if (trim(file_dnames(jndex)) == trim(dim3name)) then
                  ! The vertical dimension may be in between array dims
                  index = -1
                  cycle ! Do not check the vertical dimension
               end if
               if ( (grid_dimlens(jndex+index) > 1) .and.                     &
                    (dimlens(jndex) /= grid_dimlens(jndex+index))) then
                  write(errormsg, '(a,i0,2a,2(a,i0))') ': Dim ', jndex,       &
                       ' mismatch for ', trim(varname), ', file = ',          &
                       dimlens(jndex), 'grid = ', grid_dimlens(jndex+index)
                  call endrun(subname//trim(errormsg))
               end if
            end do
         end if

         if(ndims == target_ndims + 1) then
            if(present(timelevel)) then
               call pio_setframe(ncid, varid,                                 &
                    int(timelevel, kind=pio_offset_kind))
            else
               call pio_setframe(ncid, varid, int(1, kind=pio_offset_kind))
            end if
            ndims = ndims - 1
         end if

         if (single_column) then
            if (unstruct) then
               ! Clearly, this will not work for an unstructured dycore
               call endrun(subname//': SCAM not supported in this configuration')
            else
               call endrun(subname//': SCAM support not implemented')
            end if
         else
            ! All distributed array processing
            call cam_grid_get_decomp(grid_id, arraydimsize, dimlens(1:ndims), &
                 pio_double, iodesc, file_dnames=file_dnames(1:target_ndims))
            call pio_read_darray(ncid, varid, iodesc, field, ierr)
         end if

         ! Acquire fill value for variable if requested
         if (present(fillvalue)) then
            ierr = cam_pio_inq_var_fill(ncid, varid, fillvalue)
            !End run if PIO error occurred:
            if (ierr /= PIO_NOERR) then
               write(errormsg, *) subname,                                    &
                    ': cam_pio_inq_var_fill failed with PIO error: ', ierr
<<<<<<< HEAD
               call endrun(errormsg)
=======
               call safe_endrun(errormsg)
>>>>>>> fd886c14
            end if
         end if

         if (masterproc .and. log_read_field) then
            write(iulog,*) subname, ': read field ', trim(varname)
         end if

      end if  ! end of readvar_tmp

      readvar = readvar_tmp

      return

   end subroutine infld_real8_3d

end module cam_field_read<|MERGE_RESOLUTION|>--- conflicted
+++ resolved
@@ -14,7 +14,7 @@
    use pio,            only: pio_max_var_dims, io_desc_t
    use pio,            only: pio_double, pio_setframe
    use spmd_utils,     only: masterproc
-   use cam_abortutils, only: endrun
+   use cam_abortutils, only: safe_endrun
    use cam_logfile,    only: iulog, debug_output, DEBUGOUT_INFO, DEBUGOUT_DEBUG
    !!XXgoldyXX: v support SCAM?
    !  use shr_scam_mod,   only: shr_scam_getCloseLatLon  ! Standardized system subroutines
@@ -62,7 +62,7 @@
 
       grid_id = cam_grid_id(trim(grid_name))
       if (.not. cam_grid_check(grid_id)) then
-         call endrun(subname//': Internal error, no "'//grid_name//'" grid')
+         call safe_endrun(subname//': Internal error, no "'//grid_name//'" grid')
       end if
       call cam_grid_get_dim_names(grid_id, dim1name, dim2name)
       call cam_grid_get_array_bounds(grid_id, dim_bounds)
@@ -101,17 +101,17 @@
       character(len=8)             :: syntax(9)
 
       if (ndims < max(min_ndims, 1)) then
-         call endrun(subname//': too few dimensions for '//trim(varname))
+         call safe_endrun(subname//': too few dimensions for '//trim(varname))
       else if (ndims > max_ndims) then
          write(errormsg, '(3a,i0)') ': too many dimensions for, ',      &
               trim(varname), ', ', ndims
-         call endrun(subname//trim(errormsg))
+         call safe_endrun(subname//trim(errormsg))
       else if (num_bounds < 1) then
-         call endrun(subname//': too few dimension boundss for '//trim(varname))
+         call safe_endrun(subname//': too few dimension boundss for '//trim(varname))
       else if (num_bounds > 3) then
          write(errormsg, '(3a,i0)') ': too many dimension bounds for, ',      &
               trim(varname), ', ', num_bounds
-         call endrun(subname//trim(errormsg))
+         call safe_endrun(subname//trim(errormsg))
       else if (debug_output >= DEBUGOUT_DEBUG) then
          num_vals = 0
          do ind = 1, num_bounds
@@ -170,7 +170,7 @@
          num_target_dims = num_target_dims - 1
       end if
       if (num_target_dims < 1) then
-         call endrun('num_target_dims, bad inputs')
+         call safe_endrun('num_target_dims, bad inputs')
       end if
    end function num_target_dims
 
@@ -270,7 +270,7 @@
       ! Is this an unstructured grid (i.e., one column dimension on file)?
       unstruct = cam_grid_is_unstructured(grid_id)
       if (block_indexed) then
-         call endrun(subname//': Block indexed 1D field is invalid')
+         call safe_endrun(subname//': Block indexed 1D field is invalid')
       else
          target_ndims = num_target_dims(2, unstruct)
       end if
@@ -305,21 +305,21 @@
               varname, subname)
          ! Check to make sure that any 'extra' dimension is time
          if (ndims > target_ndims + 1) then
-            call endrun(subname//': too many dimensions for '//trim(varname))
+            call safe_endrun(subname//': too many dimensions for '//trim(varname))
          else if (ndims == target_ndims + 1) then
             ierr = pio_inq_dimname(ncid, dimids(ndims), tmpname)
             if (trim(tmpname) /= 'time') then
-               call endrun(subname//': dimension mismatch for '//trim(varname))
+               call safe_endrun(subname//': dimension mismatch for '//trim(varname))
             end if
             if (present(timelevel)) then
                if (timelevel > dimlens(ndims)) then
                   write(errormsg, '(a,i0,a,i0)') ': timelevel, ', timelevel,  &
                        ', exceeds file limit, ', dimlens(ndims)
-                  call endrun(subname//errormsg)
+                  call safe_endrun(subname//errormsg)
                end if
             end if
          else if (ndims < target_ndims) then
-            call endrun(subname//': too few dimensions for '//trim(varname))
+            call safe_endrun(subname//': too few dimensions for '//trim(varname))
          end if ! No else, things are okay
          !
          ! Get array dimension id's and sizes
@@ -328,7 +328,7 @@
          if (arraydimsize(1) /= size(field, 1)) then
             write(errormsg, '(4a,i0)') ': Mismatch between array bounds ',    &
                  'and field size for ', trim(varname), ', dimension ', 1
-            call endrun(subname//errormsg)
+            call safe_endrun(subname//errormsg)
          end if
 
          ! Check that the number of columns in the file matches the number of
@@ -339,7 +339,7 @@
                     trim(varname), ', file = ', dimlens(1), ', grid = ',      &
                     grid_dimlens(1), ' * ', grid_dimlens(2), ' = ',           &
                     (grid_dimlens(1) * grid_dimlens(2))
-               call endrun(subname//trim(errormsg))
+               call safe_endrun(subname//trim(errormsg))
             end if
          else
             do jndex = 1, target_ndims
@@ -347,7 +347,7 @@
                   write(errormsg, '(a,i0,2a,2(a,i0))') ': Dim ', jndex,       &
                        ' mismatch for ', trim(varname), ', file = ',          &
                        dimlens(jndex), 'grid = ', grid_dimlens(jndex)
-                  call endrun(subname//trim(errormsg))
+                  call safe_endrun(subname//trim(errormsg))
                end if
             end do
          end if
@@ -365,9 +365,9 @@
          if (single_column) then
             if (unstruct) then
                ! Clearly, this will not work for an unstructured dycore
-               call endrun(subname//': SCAM not supported in this configuration')
+               call safe_endrun(subname//': SCAM not supported in this configuration')
             else
-               call endrun(subname//': SCAM support not implemented')
+               call safe_endrun(subname//': SCAM support not implemented')
             end if
          else
             ! All distributed array processing
@@ -383,11 +383,7 @@
             if (ierr /= PIO_NOERR) then
                write(errormsg, *) subname,                                    &
                     ': cam_pio_inq_var_fill failed with PIO error: ', ierr
-<<<<<<< HEAD
-               call endrun(errormsg)
-=======
                call safe_endrun(errormsg)
->>>>>>> fd886c14
             end if
          end if
 
@@ -528,9 +524,9 @@
       ! If <field> is a 3D quantity, fix up its dimensions
       if ((dim_bounds(2,2) <= 0) .or. (dim_bounds(2,2) < dim_bounds(2,1))) then
          if (.not. present(dim3name)) then
-            call endrun(subname//': dim3name must be present for 3D field')
+            call safe_endrun(subname//': dim3name must be present for 3D field')
          else if (.not. present(dim3_bnds)) then
-            call endrun(subname//': dim3_bnds must be present for 3D field')
+            call safe_endrun(subname//': dim3_bnds must be present for 3D field')
          end if
          dim_bounds(2,:) = dim3_bnds(:)
          dim2name = trim(dim3name)
@@ -550,22 +546,22 @@
          pdims = ndims
          ! Check to make sure that any 'extra' dimension is time
          if (ndims > target_ndims + 1) then
-            call endrun(subname//': too many dimensions for '//trim(varname))
+            call safe_endrun(subname//': too many dimensions for '//trim(varname))
          else if (ndims == target_ndims + 1) then
             ierr = pio_inq_dimname(ncid, dimids(ndims), tmpname)
             if (trim(tmpname) /= 'time') then
-               call endrun(subname//': dimension mismatch for '//trim(varname))
+               call safe_endrun(subname//': dimension mismatch for '//trim(varname))
             end if
             if (present(timelevel)) then
                if (timelevel > dimlens(ndims)) then
                   write(errormsg, '(a,i0,a,i0)') ': timelevel, ', timelevel,  &
                        ', exceeds file limit, ', dimlens(ndims)
-                  call endrun(subname//errormsg)
+                  call safe_endrun(subname//errormsg)
                end if
             end if
             pdims = target_ndims
          else if (ndims < target_ndims) then
-            call endrun(subname//': too few dimensions for '//trim(varname))
+            call safe_endrun(subname//': too few dimensions for '//trim(varname))
          end if ! No else, things are okay
          call print_input_field_info(dimlens, pdims, 1, 3, dim_bounds, 2,     &
               varname, subname)
@@ -580,7 +576,7 @@
                     ': Mismatch between array size (', arraydimsize(jndex),   &
                     ') and field size (', size(field, jndex), ') for ',       &
                     trim(varname), ', dimension = ', jndex
-               call endrun(subname//errormsg)
+               call safe_endrun(subname//errormsg)
             end if
          end do
 
@@ -592,7 +588,7 @@
                     trim(varname), ', file = ', dimlens(1), ', grid = ',      &
                     grid_dimlens(1), ' * ', grid_dimlens(2), ' = ',           &
                     (grid_dimlens(1) * grid_dimlens(2))
-               call endrun(subname//trim(errormsg))
+               call safe_endrun(subname//trim(errormsg))
             end if
          else if (unstruct) then
             index = 0
@@ -609,7 +605,7 @@
                   write(errormsg, '(a,i0,2a,2(a,i0))') ': Dim ', jndex,       &
                        ' mismatch for ', trim(varname), ', file = ',          &
                        dimlens(jndex), 'grid = ', grid_dimlens(jndex+index)
-                  call endrun(subname//trim(errormsg))
+                  call safe_endrun(subname//trim(errormsg))
                end if
             end do
          end if
@@ -636,9 +632,9 @@
          if (single_column) then
             if (unstruct) then
                ! Clearly, this will not work for an unstructured dycore
-               call endrun(subname//': SCAM not supported in this configuration')
+               call safe_endrun(subname//': SCAM not supported in this configuration')
             else
-               call endrun(subname//': SCAM support not implemented')
+               call safe_endrun(subname//': SCAM support not implemented')
             end if
          else
             ! All distributed array processing
@@ -656,11 +652,7 @@
             if (ierr /= PIO_NOERR) then
                write(errormsg, *) subname,                                    &
                     ': cam_pio_inq_var_fill failed with PIO error: ', ierr
-<<<<<<< HEAD
-               call endrun(errormsg)
-=======
                call safe_endrun(errormsg)
->>>>>>> fd886c14
             end if
          end if
 
@@ -805,7 +797,7 @@
       else
          if (present(dim3_pos)) then
             if ((dim3_pos < 1) .or. (dim3_pos > 3)) then
-               call endrun(subname//': Bad value for dim3_pos')
+               call safe_endrun(subname//': Bad value for dim3_pos')
             end if
             index = dim3_pos
          else
@@ -834,21 +826,21 @@
               varname, subname)
          ! Check to make sure that any 'extra' dimension is time
          if (ndims > target_ndims + 1) then
-            call endrun(subname//': too many dimensions for '//trim(varname))
+            call safe_endrun(subname//': too many dimensions for '//trim(varname))
          else if (ndims == target_ndims + 1) then
             ierr = pio_inq_dimname(ncid, dimids(ndims), tmpname)
             if (trim(tmpname) /= 'time') then
-               call endrun(subname//': dimension mismatch for '//trim(varname))
+               call safe_endrun(subname//': dimension mismatch for '//trim(varname))
             end if
             if (present(timelevel)) then
                if (timelevel > dimlens(ndims)) then
                   write(errormsg, '(a,i0,a,i0)') ': timelevel, ', timelevel,  &
                        ', exceeds file limit, ', dimlens(ndims)
-                  call endrun(subname//errormsg)
+                  call safe_endrun(subname//errormsg)
                end if
             end if
          else if (ndims < target_ndims) then
-            call endrun(subname//': too few dimensions for '//trim(varname))
+            call safe_endrun(subname//': too few dimensions for '//trim(varname))
          end if ! No else, things are okay
          !
          ! Get array dimension id's and sizes
@@ -860,7 +852,7 @@
             if (arraydimsize(jndex) /= size(field, jndex)) then
                write(errormsg, '(4a,i0)') ': Mismatch between array bounds ', &
                     'and field size for ', trim(varname), ', dimension ', jndex
-               call endrun(subname//errormsg)
+               call safe_endrun(subname//errormsg)
             end if
          end do
 
@@ -872,7 +864,7 @@
                     trim(varname), ', file = ', dimlens(1), ', grid = ',      &
                     grid_dimlens(1), ' * ', grid_dimlens(2), ' = ',           &
                     (grid_dimlens(1) * grid_dimlens(2))
-               call endrun(subname//trim(errormsg))
+               call safe_endrun(subname//trim(errormsg))
             end if
          else
             do jndex = 1, target_ndims
@@ -886,7 +878,7 @@
                   write(errormsg, '(a,i0,2a,2(a,i0))') ': Dim ', jndex,       &
                        ' mismatch for ', trim(varname), ', file = ',          &
                        dimlens(jndex), 'grid = ', grid_dimlens(jndex+index)
-                  call endrun(subname//trim(errormsg))
+                  call safe_endrun(subname//trim(errormsg))
                end if
             end do
          end if
@@ -904,9 +896,9 @@
          if (single_column) then
             if (unstruct) then
                ! Clearly, this will not work for an unstructured dycore
-               call endrun(subname//': SCAM not supported in this configuration')
+               call safe_endrun(subname//': SCAM not supported in this configuration')
             else
-               call endrun(subname//': SCAM support not implemented')
+               call safe_endrun(subname//': SCAM support not implemented')
             end if
          else
             ! All distributed array processing
@@ -922,11 +914,7 @@
             if (ierr /= PIO_NOERR) then
                write(errormsg, *) subname,                                    &
                     ': cam_pio_inq_var_fill failed with PIO error: ', ierr
-<<<<<<< HEAD
-               call endrun(errormsg)
-=======
                call safe_endrun(errormsg)
->>>>>>> fd886c14
             end if
          end if
 
