--- conflicted
+++ resolved
@@ -19,13 +19,8 @@
         fxDONOTUSEurl = https://github.com/MPAS-Dev/MPAS-Model.git
 [submodule "ncar-physics"]
         path          = src/physics/ncar_ccpp
-<<<<<<< HEAD
 	url           = https://github.com/peverwhee/atmospheric_physics
-	fxtag         = diagnostics
-=======
-        url           = https://github.com/ESCOMP/atmospheric_physics
-        fxtag         = 098585940ad763be58ebab849bb8eaf325fda42a
->>>>>>> 46635897
+	fxtag         = 61bd9d3dac2abb11bb1e44a2ca34b401da0f44b1
         fxrequired    = AlwaysRequired
         fxDONOTUSEurl = https://github.com/ESCOMP/atmospheric_physics
 [submodule "ccs_config"]
